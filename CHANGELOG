--- conflicted
+++ resolved
@@ -1,9 +1,6 @@
-<<<<<<< HEAD
-=======
 Changes in version 3.11.68 - 2020-01-28
     Fix regression preventing to configure admin users
 
->>>>>>> a95f2168
 Changes in version 3.11.67 - 2020-01-23
     Improve packaging removing unused dependencies
     Revise old migration scripts fixing defect in migration of db 36
