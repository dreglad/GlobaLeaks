<div ng-include="'views/header.html'"
     onload='header_title="Receivers Configuration" | translate;
     header_subtitle="Administration Interface" | translate'>
</div>

<div class="container config-page">

  <div class="row">
    <!-- Begin Nav Bar -->
    <!--  Note the use of "''", yeah two of them.
            This is the ng-inlcude directive:
            http://docs.angularjs.org/api/ng.directive:ngInclude
      -->
    <div class="span3 config-sidebar"
         ng-include="'views/admin/sidebar.html'">
    </div>
    <!-- End Nav Bar -->

    <div class="span9">

      <!-- ReceiverList -->
      <div ng-controller="AdminReceiversCtrl">
        <div class="row">
          <div class="span4">
            <h3>{{ "Receiver list" | translate }}</h3>
          </div>
        </div>

        <!-- BEGIN reciever list -->
        <div class="row receiverList" ng-repeat="receiver in admin.receivers">

          <form name="receiverForm" class="receiverConfig" ng-controller="AdminReceiversEditorCtrl">
            <div class="span9 configItem receiverItem">

              <div class="row" ng-click="toggleEditing()">
                <div class="span9 editorHeader receiverEditorHeader">
                  <div class="span4">
                    <span>{{receiver.name}}</span>
                  </div>

                  <div class="span4 editButtons" ng-show="editing">
                    <button class="btn btn-success saveReceiver"
                          ng-disabled="receiverForm.$invalid || unsafe_password"
                          ng-click="update(receiver)">
                          {{ "Save" | translate }}</button>

                    <button class="btn btn-danger deleteReceiver"
                          ng-click="delete(receiver)">
                          {{ "Delete" | translate }}</button>
                  </div>

                </div>

              </div>

              <div class="row editor receiverEditor" ng-show="editing">

                <div class="span4 imageUpload" ng-controller="ImageUploadCtrl">
                  <div class="profile" ng-mouseenter="openUploader()"
                       ng-mouseleave="closeUploader()">

                    <div ng-show="uploadfile || fileSelected" class="uploadfile">

                      <div pragmatic-file-upload src="/admin/staticfiles?{{receiver.receiver_gus}}">

                        <button class="close" ng-click="closeProfile()">×</button>
                        <div class="fileselector">
                          <input type="file" class="file"
                                 name="profile">
                          <button class="btn selectFile">
                            {{ "Select file" | translate }}</button>
                        </div>
                        <button class="btn upload" ng-disabled="!fileSelected"
                                ng-class="{'btn-success': fileSelected}">
                                {{ "upload" | translate }}</button>

                      </div>
                    </div>
                    <img ng-src="/static/{{receiver.receiver_gus}}.png" class="img-polaroid baseimage">
                  </div>

                  <label>{{ "Name" | translate }}</label>
                  <input type="text" name="name" ng-maxlength="40" ng-model="receiver.name" required>
                  <p class="text-error" ng-show="receiverForm.name.$error.maxlength">
                  {{ "Receiver name too long" | translate }}</p>

                  <label>{{ "Email Address (Username)" | translate }}</label>
                  <input type="email" name="email" ng-model="receiver.notification_fields.mail_address" required>
                  <p class="text-error" ng-show="receiverForm.email.$error.email">
                  {{ "Invalid email address" | translate }}</p>

                  <label bs-popover="'If left empty, the system sets globaleaks'">
                    {{ "Password" | translate }}</label>
                  <!-- remind: this need to be random & mailed to the inactive user -->
                  <input type="password" ng-model="receiver.password">
                  <p class="text-error" ng-show="unsafe_password">
                  {{ "The choosen password is unsafe, it should have" | translate }}:</p>
                  <li class="text-error" ng-hide="pwdHasLetter">
                  {{ "At least one letter" | translate }}</li>
                  <li class="text-error" ng-hide="pwdHasNumber">
                  {{ "At least one number" | translate }}</li>
                  <li class="text-error" ng-hide="pwdValidLength">
                  {{ "At least 8 keypress long" | translate }}</li>

                </div>

                <div class="span4">
                  <label>{{ "Contexts" | translate }}</label>
                  <div class="selectionList">

                    <ul>
                      <div ng-repeat="context in admin.contexts">
                        <li class="selectionContextItem" ng-click="toggle(context)">
                          <div class="checkbox" ng-show="isSelected(context)"><span>&#10004;</span></div>
                          <span>{{context.name}}</span> <p>{{context.description}}</p>
                        </li>
                      </div>
                    </ul>
                  </div>

                  <label>{{ "Description" | translate }}</label>
<<<<<<< HEAD
                  <textarea ng-model="receiver.description">{{receiver.description}}</textarea>
=======
                  <textarea ng-model="receiver.description[selected_language]">{{receiver.description[selected_language]}}</textarea>
                </div>

                <button class="btn btn-info"
                    ng-click="advanced_edit = !advanced_edit"
                    ng-init="advanced_edit=false">
                    Advanced settings (GPG key management)
                </button>
>>>>>>> bb7a6040

                <div class="row" ng-show="advanced_edit">
                  <div class="span4">
                    <textarea ng-model="receiver.gpg_key_armor">{{receiver.gpg_key_armor}}</textarea>
                  </div>
                </div>

              </div>
            </div>
          </form>
        </div>
        <!-- End Receiver List -->
      </div>
      <div ng-controller="AdminReceiverAddCtrl">
        <!-- BEGIN Addition of receiver -->
        <div class="row">
          <form name="newReceiver">
            <div class="configRow span9 addReceiver">
              <h4>{{ "Add new receiver" | translate }}</h4>

                <div class="row">

                  <div class="span4">

                    <label>{{ "Name" | translate }}</label>
                    <input type="text" name="name" ng-maxlength="40" ng-model="new_receiver.name" required>
                    <p class="text-error" ng-show="newReceiver.name.$error.maxlength">
                    {{ "Receiver name too long" | translate }}</p>
                    <!-- XXX fix this so that it works on right to left languages. -->
                    <label>{{ "Email Address" | translate }} 
                      ({{ "Username" | translate }})</label>
                    <input type="email" name="email" ng-model="new_receiver.email" required>
                    <p class="text-error" ng-show="newReceiver.email.$error.email">
                    {{ "Invalid email address" | translate }}</p>

                  </div>

                </div>

                <div class="row">
                  <div class="span4">
                    <label>{{ "Password" | translate }}</label>
                    <input type="password" ng-model="new_receiver.password" required>
                    <p class="text-error" ng-show="unsafe_password">
                    {{ "The choosen password is unsafe, it should have" | translate }}:</p>
                    <li class="text-error" ng-hide="pwdHasLetter">
                    {{ "At least one letter" | translate }}</li>
                    <li class="text-error" ng-hide="pwdHasNumber">
                    {{ "At least one number" | translate }}</li>
                    <li class="text-error" ng-hide="pwdValidLength">
                    {{ "At least 8 keypress long" | translate }}</li>
                  </div>
                </div>

              <div class="row">
                <div class="span4">
                  <button class="btn" ng-disabled="newReceiver.$invalid || unsafe_password" ng-click="add_receiver()">
                    {{ "add" | translate }}</button>
                </div>
              </div>

            </div>
          </form>
        </div>
        <!-- END Addition of receiver -->

      </div>

    </div>
  </div>
</div>

<|MERGE_RESOLUTION|>--- conflicted
+++ resolved
@@ -119,10 +119,7 @@
                   </div>
 
                   <label>{{ "Description" | translate }}</label>
-<<<<<<< HEAD
                   <textarea ng-model="receiver.description">{{receiver.description}}</textarea>
-=======
-                  <textarea ng-model="receiver.description[selected_language]">{{receiver.description[selected_language]}}</textarea>
                 </div>
 
                 <button class="btn btn-info"
@@ -130,7 +127,6 @@
                     ng-init="advanced_edit=false">
                     Advanced settings (GPG key management)
                 </button>
->>>>>>> bb7a6040
 
                 <div class="row" ng-show="advanced_edit">
                   <div class="span4">
