GLClient.controller('AdminContextsCtrl',
<<<<<<< HEAD
  ['$scope', '$modal', 'Admin',
  function($scope, $modal, Admin) {

  $scope.add_context = function(name) {
    context = $scope.admin.new_context();
    context.name = name;
    context.$save(function(new_context){
      $scope.admin.contexts.push(new_context);
    });
  }
=======
    ['$scope', '$modal', 'Admin', 'DefaultFields',
    function($scope, $modal, Admin, DefaultFields) {

  DefaultFields.get(function(fields) {

    $scope.fields = fields;
    // console.log($scope.fields);

  });

>>>>>>> e8d469ca

  $scope.save_all = function() {
    angular.forEach($scope.admin.contexts, function(context, key) {
        $scope.update(context);
    });
  }

  $scope.delete = function(context) {
    var idx = _.indexOf($scope.admin.contexts, context);

    context.$delete(function(){
      $scope.admin.contexts.splice(idx, 1);
    });

  };

  $scope.addField = function(context) {
    if (context.fields === undefined) {
      context.fields = [];
    }
    context.fields.push({presentation_order: 0,
                        name: "",
                        hint: "",
                        key: '',
                        value: '',
                        type: 'text',
                        preview: false,
                        required: false});
  }

  $scope.sortableOptions = {
    stop: function(e, ui) {
      $scope.update_contexts_order();
    }
  };

  $scope.reorder_contexts_alphabetically = function() {
    $scope.admin.contexts = _($scope.admin.contexts).sortBy(function(context) {
      return context.name;
    });

    $scope.update_contexts_order();
  }

  $scope.update_contexts_order = function() {
    var i = 0;
    angular.forEach($scope.admin.contexts, function(context, key) {
        context.presentation_order = i + 1;
        i += 1;
    });
  }

  $scope.fieldsSortableOptions = {
    stop: function(e, ui) {
      var i = 0;
      angular.forEach(ui.item.scope().context.fields, function(field, key) {
          field.presentation_order = i + 1;
          i += 1;
      });
    }
  }

  $scope.deleteDialog = function(context){
    var modalInstance = $modal.open({
        templateUrl:  'views/partials/context_delete.html',
        controller: 'ConfirmableDialogCtrl',
        resolve: {
          object: function () {
            return context;
          }
        }

    });

    modalInstance.result.then(
       function(result) { $scope.delete(result); },
       function(result) { }
    );
  };
  
}]);

GLClient.controller('AdminFieldEditorCtrl', ['$scope',
                    function($scope) {

    function tokenize(input) {
      var result = input.replace(/[^-a-zA-Z0-9,&\s]+/ig, '');
      result = result.replace(/-/gi, "_");
      result = result.replace(/\s/gi, "-");
      return result;
    }

    $scope.editing = false;

    if ($scope.field.name === undefined) {
      $scope.editing = true;
    }

    $scope.typeSwitch = function(type) {
      if (_.indexOf(['checkboxes','select','radio'], type) === -1)
        return type;
      return 'multiple';
    }

    $scope.addOption = function(field) {
      if (field.options === undefined) {
        field.options = [];
      }
      field.options.push({order: 0})
    }

    $scope.updateValue = function(option) {
      option.value = tokenize(option.name);
    }

    $scope.deleteField = function(field) {
      var idx = $scope.context.fields.indexOf(field);
      $scope.context.fields.splice(idx, 1);
    }

}]);

GLClient.controller('AdminContextsEditorCtrl', ['$scope',
  function($scope) {

    $scope.editing = false;

    if ($scope.context.description === undefined) {
      $scope.editing = true;
    }

    $scope.toggleEditing = function() {
      $scope.editing = $scope.editing ^ 1;
    }

    $scope.isSelected = function(receiver) {
      if ($scope.context.receivers.indexOf(receiver.id) !== -1) {
        return true;
      } else {
        return false;
      }
    }

    $scope.toggle = function(receiver) {
      var idx = $scope.context.receivers.indexOf(receiver.id);
      $scope.contextForm.$dirty = true;
      $scope.contextForm.$pristine = false;
      if (idx === -1) {
        $scope.context.receivers.push(receiver.id);
      } else {
        $scope.context.receivers.splice(idx, 1);
      }
    }
}]);<|MERGE_RESOLUTION|>--- conflicted
+++ resolved
@@ -1,5 +1,4 @@
 GLClient.controller('AdminContextsCtrl',
-<<<<<<< HEAD
   ['$scope', '$modal', 'Admin',
   function($scope, $modal, Admin) {
 
@@ -10,18 +9,6 @@
       $scope.admin.contexts.push(new_context);
     });
   }
-=======
-    ['$scope', '$modal', 'Admin', 'DefaultFields',
-    function($scope, $modal, Admin, DefaultFields) {
-
-  DefaultFields.get(function(fields) {
-
-    $scope.fields = fields;
-    // console.log($scope.fields);
-
-  });
-
->>>>>>> e8d469ca
 
   $scope.save_all = function() {
     angular.forEach($scope.admin.contexts, function(context, key) {
