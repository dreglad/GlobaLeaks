--- conflicted
+++ resolved
@@ -5,17 +5,7 @@
 import sys
 import random
 
-from twisted.python import usage
 
-<<<<<<< HEAD
-=======
-# Avoid the export PYTHONPATH insanity
-this_directory = os.path.dirname(__file__)
-root = os.path.abspath(os.path.join(this_directory, '..'))
-sys.path.insert(0, root)
-
-from globaleaks.settings import GLSetting
->>>>>>> 806b8694
 try:
     import scrypt
     import apscheduler
@@ -33,8 +23,8 @@
     print "and then use ./restartclean.sh (this will clean your database)"
     quit()
 
+from twisted.python import usage
 from globaleaks.settings import GLSetting
-
 
 # Avoid the export PYTHONPATH insanity
 this_directory = os.path.dirname(__file__)
