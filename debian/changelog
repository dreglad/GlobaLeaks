<<<<<<< HEAD
=======
globaleaks (2.60.20) unstable; urgency=low

  * GlobaLeaks 2.60.20 Release (Homepage UI refactored)

 -- GlobaLeaks software signing key <info@globaleaks.org>  Mon, 06 Sep 2014 19:30:00 +0002

>>>>>>> 406fce03
globaleaks (2.60.19) unstable; urgency=low

  * GlobaLeaks 2.60.19 Release (Minor Bugfixing)

 -- GlobaLeaks software signing key <info@globaleaks.org>  Tue, 30 Sep 2014 19:30:00 +0002

globaleaks (2.60.18) unstable; urgency=low

  * GlobaLeaks 2.60.18 Release (Minor Bugfixing)

 -- GlobaLeaks software signing key <info@globaleaks.org>  Tue, 30 Sep 2014 17:55:00 +0002

globaleaks (2.60.17) unstable; urgency=low

  * GlobaLeaks 2.60.17 Release (Integration fixes)

 -- GlobaLeaks software signing key <info@globaleaks.org>  Fri, 26 Sep 2014 11:30:00 +0002

globaleaks (2.60.16) unstable; urgency=low

  * GlobaLeaks 2.60.16 Release (Packaging fixes)

 -- GlobaLeaks software signing key <info@globaleaks.org>  Thu, 25 Sep 2014 19:32:00 +0002

globaleaks (2.60.15) unstable; urgency=low

  * GlobaLeaks 2.60.15 Release (Added Chinese translation (100%)!)

 -- GlobaLeaks software signing key <info@globaleaks.org>  Thu, 25 Sep 2014 15:00:00 +0002

globaleaks (2.60.14) unstable; urgency=low

  * GlobaLeaks 2.60.14 Release (Restored exception mailing list)

 -- GlobaLeaks software signing key <info@globaleaks.org>  Tue, 26 Aug 2014 01:06:00 +0002

globaleaks (2.60.13) unstable; urgency=low

  * GlobaLeaks 2.60.13 Release (Added support for Ubuntu 14.04)

 -- GlobaLeaks software signing key <info@globaleaks.org>  Tue, 29 Jul 2014 23:35:00 +0002

globaleaks (2.60.12) unstable; urgency=low

  * GlobaLeaks 2.60.12 Release (UI Fixes)

 -- GlobaLeaks software signing key <info@globaleaks.org>  Tue, 08 Jul 2014 13:25:00 +0002

globaleaks (2.60.11) unstable; urgency=low

  * GlobaLeaks 2.60.11 Release (Updated translations)

 -- GlobaLeaks software signing key <info@globaleaks.org>  Thu, 26 Jun 2014 21:06:00 +0002

globaleaks (2.60.10) unstable; urgency=low

  * GlobaLeaks 2.60.10 Release (Added Turkish! 100%)

 -- GlobaLeaks software signing key <info@globaleaks.org>  Mon, 23 Jun 2014 13:06:00 +0002

globaleaks (2.60.9) unstable; urgency=low

  * GlobaLeaks 2.60.9 Release (Added Norwegian 100%)

 -- GlobaLeaks software signing key <info@globaleaks.org>  Thu, 12 Jun 2014 12:47:00 +0002

globaleaks (2.60.8) unstable; urgency=low

  * GlobaLeaks 2.60.8 Release (Added Latvian 100%)

 -- GlobaLeaks software signing key <info@globaleaks.org>  Thu, 12 Jun 2014 12:47:00 +0002

globaleaks (2.60.7) unstable; urgency=low

  * GlobaLeaks 2.60.7 Release (Minor Fixes, Updated Translations)

 -- GlobaLeaks software signing key <info@globaleaks.org>  Mon, 9 Jun 2014 12:47:00 +0002

globaleaks (2.60.6) unstable; urgency=low

  * GlobaLeaks 2.60.6 Release (Added Catalan and Thai)

 -- GlobaLeaks software signing key <info@globaleaks.org>  Tue, 20 May 2014 19:40:00 +0002

globaleaks (2.60.5) unstable; urgency=low

  * GlobaLeaks 2.60.5 Release (Added Polish 100% and Greek 100%)

 -- GlobaLeaks software signing key <info@globaleaks.org>  Mon, 12 May 2014 20:12:00 +0002

globaleaks (2.60.4) unstable; urgency=low

  * GlobaLeaks 2.60.4 Release (Fixed a bug in authentication)

 -- GlobaLeaks software signing key <info@globaleaks.org>  Mon, 28 Apr 2014 15:20:00 +0002

globaleaks (2.60.3) unstable; urgency=low

  * GlobaLeaks 2.60.3 Release (Updated Mail Templates)

 -- GlobaLeaks software signing key <info@globaleaks.org>  Mon, 28 Apr 2014 00:16:00 +0002

globaleaks (2.60.2) unstable; urgency=low

  * GlobaLeaks 2.60.2 Release (Updated Translations, Reverted Angular Version)

 -- GlobaLeaks software signing key <info@globaleaks.org>  Sun, 27 Apr 2014 15:24:00 +0002

globaleaks (2.60.1) unstable; urgency=low

  * GlobaLeaks 2.60.1 Release (Packaging Fixes)

 -- GlobaLeaks software signing key <info@globaleaks.org>  Tue, 22 Apr 2014 14:41:00 +0002

globaleaks (2.60) unstable; urgency=low

  * GlobaLeaks 2.60 Release (Security Fixes)

 -- GlobaLeaks software signing key <info@globaleaks.org>  Tue, 22 Apr 2014 02:00:00 +0002

globaleaks (2.54.16) unstable; urgency=low

  * GlobaLeaks 2.54.16 Release (Minor Bugfix, Added Croatian 72%, Added Portuguese (Portugal) 55%)

 -- GlobaLeaks software signing key <info@globaleaks.org>  Sun, 6 Apr 2014 20:18:00 +0002

globaleaks (2.54.15) unstable; urgency=low

  * GlobaLeaks 2.54.15 Release (Added support for Swedish)

 -- GlobaLeaks software signing key <info@globaleaks.org>  Mon, 31 Mar 2014 12:51:00 +0002

globaleaks (2.54.14) unstable; urgency=low

  * GlobaLeaks 2.54.14 Release (Updated Translations on adopter request)

 -- GlobaLeaks software signing key <info@globaleaks.org>  Thu, 28 Mar 2014 10:11:00 +0002

globaleaks (2.54.13) unstable; urgency=low

  * GlobaLeaks 2.54.13 Release (Packaging fixes)

 -- GlobaLeaks software signing key <info@globaleaks.org>  Thu, 27 Mar 2014 23:54:00 +0002

globaleaks (2.54.12) unstable; urgency=low

  * GlobaLeaks 2.54.12 Release (Migration fixes)

 -- GlobaLeaks software signing key <info@globaleaks.org>  Thu, 27 Mar 2014 23:30:00 +0002

globaleaks (2.54.11) unstable; urgency=low

  * GlobaLeaks 2.54.11 Release (Packaging fixes)

 -- GlobaLeaks software signing key <info@globaleaks.org>  Thu, 27 Mar 2014 14:11:00 +0002

globaleaks (2.54.10) unstable; urgency=low

  * GlobaLeaks 2.54.10 Release (RTL fixes)

 -- GlobaLeaks software signing key <info@globaleaks.org>  Thu, 27 Mar 2014 13:59:00 +0002

globaleaks (2.54.9) unstable; urgency=low

  * GlobaLeaks 2.54.9 Release (RTL fixes)

 -- GlobaLeaks software signing key <info@globaleaks.org>  Thu, 27 Mar 2014 09:37:00 +0002

globaleaks (2.54.8) unstable; urgency=low

  * GlobaLeaks 2.54.8 Release (Minor Fixes)

 -- GlobaLeaks software signing key <info@globaleaks.org>  Sun, 23 Mar 2014 00:22:00 +0002

globaleaks (2.54.7) unstable; urgency=low

  * GlobaLeaks 2.54.7 Release (Added support for Slovack!)

 -- GlobaLeaks software signing key <info@globaleaks.org>  Sat, 22 Mar 2014 00:53:00 +0002

globaleaks (2.54.6) unstable; urgency=low

  * GlobaLeaks 2.54.6 Release (Added support to Arabic in RTL!)

 -- GlobaLeaks software signing key <info@globaleaks.org>  Wed, 19 Mar 2014 00:43:00 +0002

globaleaks (2.54.5) unstable; urgency=low

  * GlobaLeaks 2.54.5 Release (Minor Usability Fixes)

 -- GlobaLeaks software signing key <info@globaleaks.org>  Tue, 18 Mar 2014 17:43:00 +0002

globaleaks (2.54.4) unstable; urgency=low

  * GlobaLeaks 2.54.4 Release (Minor Usability Fixes)

 -- GlobaLeaks software signing key <info@globaleaks.org>  Thu, 13 Mar 2014 15:37:00 +0002

globaleaks (2.54.3) unstable; urgency=low

  * GlobaLeaks 2.54.3 Release (Minor Fixes)

 -- GlobaLeaks software signing key <info@globaleaks.org>  Tue, 04 Mar 2014 16:16:00 +0002

globaleaks (2.54.2) unstable; urgency=low

  * GlobaLeaks 2.54.2 Release (Minor Fixes)

 -- GlobaLeaks software signing key <info@globaleaks.org>  Fri, 28 Feb 2014 16:38:00 +0002

globaleaks (2.54.1) unstable; urgency=low

  * GlobaLeaks 2.54.1 Release (Minor Fixes)

 -- GlobaLeaks software signing key <info@globaleaks.org>  Thu, 27 Feb 2014 17:40:00 +0002

globaleaks (2.54) unstable; urgency=low

  * GlobaLeaks 2.54 Release

 -- GlobaLeaks software signing key <info@globaleaks.org>  Mon, 24 Feb 2014 11:28:00 +0002

globaleaks (2.52.3) unstable; urgency=low

  * GlobaLeaks 2.52.3 Release (Minor Fixes)

 -- GlobaLeaks software signing key <info@globaleaks.org>  Thu, 30 Jan 2014 16:33:00 +0002

globaleaks (2.52.2) unstable; urgency=low

  * GlobaLeaks 2.52.2 Release (AngularJs updated to 1.2.10)

 -- GlobaLeaks software signing key <info@globaleaks.org>  Sun, 26 Jan 2014 16:33:00 +0002

globaleaks (2.52.1) unstable; urgency=low

  * GlobaLeaks 2.52.1 Release (Packaging Fixes, Translations Updated)

 -- GlobaLeaks software signing key <info@globaleaks.org>  Fri, 24 Jan 2014 12:33:00 +0002

globaleaks (2.52) unstable; urgency=low

  * GlobaLeaks 2.52 Release

 -- GlobaLeaks software signing key <info@globaleaks.org>  Fri, 24 Jan 2014 00:00:00 +0002

globaleaks (2.50.8) unstable; urgency=low

  * GlobaLeaks 2.50.8 Release (Minor UI Fixes)

 -- GlobaLeaks software signing key <info@globaleaks.org>  Sun, 22 Dec 2013 15:40:59 +0002

globaleaks (2.50.7) unstable; urgency=low

  * GlobaLeaks 2.50.7 Release (German Translation now at 100%, thanks to an adopter effort)

 -- GlobaLeaks software signing key <info@globaleaks.org>  Thu, 19 Dec 2013 22:50:59 +0002

globaleaks (2.50.6) unstable; urgency=low

  * GlobaLeaks 2.50.6 Release (Re-Added German Translation, now at 90%, thanks to an adopter effort)

 -- GlobaLeaks software signing key <info@globaleaks.org>  Tue, 19 Dec 2013 09:18:59 +0002

globaleaks (2.50.5) unstable; urgency=low

  * GlobaLeaks 2.50.5 Release (Minor UI Fixes)

 -- GlobaLeaks software signing key <info@globaleaks.org>  Tue, 17 Dec 2013 19:13:59 +0002

globaleaks (2.50.4) unstable; urgency=low

  * GlobaLeaks 2.50.4 Release (Minor UI Fixes)

 -- GlobaLeaks software signing key <info@globaleaks.org>  Tue, 17 Dec 2013 09:39:59 +0002

globaleaks (2.50.3) unstable; urgency=low

  * GlobaLeaks 2.50.3 Release (Minor UI Fixes)

 -- GlobaLeaks software signing key <info@globaleaks.org>  Mon, 16 Dec 2013 20:07:59 +0002

globaleaks (2.50.2) unstable; urgency=low

  * GlobaLeaks 2.50.2 Release (Minor UI Fixes)

 -- GlobaLeaks software signing key <info@globaleaks.org>  Mon, 16 Dec 2013 19:46:59 +0002

globaleaks (2.50.1) unstable; urgency=low

  * GlobaLeaks 2.50.1 Release (Updated Translations)

 -- GlobaLeaks software signing key <info@globaleaks.org>  Fri, 13 Dec 2013 19:32:59 +0002

globaleaks (2.50.0) unstable; urgency=low

  * GlobaLeaks 2.50.0 Release (2.40 + 1 = 2.50 ¹²³)

 -- GlobaLeaks software signing key <info@globaleaks.org>  Fri, 13 Dec 2013 16:38:59 +0002

globaleaks (2.40.0) unstable; urgency=low

  * GlobaLeaks 2.40.0 Release (Greatest release of all time ¹²³)

 -- GlobaLeaks software signing key <info@globaleaks.org>  Fri, 13 Dec 2013 16:55:59 +0002

globaleaks (2.30.1) unstable; urgency=low

  * GlobaLeaks 2.30.1 Release (Minor UI fixes)

 -- GlobaLeaks software signing key <info@globaleaks.org>  Sun, 08 Dec 2013 16:55:59 +0002

globaleaks (2.30) unstable; urgency=low

  * GlobaLeaks 2.30 Release

 -- GlobaLeaks software signing key <info@globaleaks.org>  Thu, 05 Dec 2013 16:55:59 +0002

globaleaks (2.29.9-0) unstable; urgency=low

  * GlobaLeaks 2.29.9 Release (Pre 2.30: UI Fixes)

 -- GlobaLeaks software signing key <info@globaleaks.org>  Thu, 05 Dec 2013 16:34:59 +0002

globaleaks (2.29.8-0) unstable; urgency=low

  * GlobaLeaks 2.29.8 Release (Pre 2.30: UI Fixes)

 -- GlobaLeaks software signing key <info@globaleaks.org>  Tue, 03 Dec 2013 15:10:59 +0002

globaleaks (2.29.7-0) unstable; urgency=low

  * GlobaLeaks 2.29.7 Release (Pre 2.30: UI Fixes)

 -- GlobaLeaks software signing key <info@globaleaks.org>  Tue, 03 Dec 2013 12:25:59 +0002

globaleaks (2.29.6-0) unstable; urgency=low

  * GlobaLeaks 2.29.6 Release (Pre 2.30: UI Fixes)

 -- GlobaLeaks software signing key <info@globaleaks.org>  Tue, 03 Dec 2013 11:59:59 +0002

globaleaks (2.29.5-0) unstable; urgency=low

  * GlobaLeaks 2.29.5 Release (Pre 2.30: UI Fixes)

 -- GlobaLeaks software signing key <info@globaleaks.org>  Mon, 02 Dec 2013 16:17:59 +0002

globaleaks (2.29.4-0) unstable; urgency=low

  * GlobaLeaks 2.29.4 Release (Pre 2.30: Packaging Fixes)

 -- GlobaLeaks software signing key <info@globaleaks.org>  Mon, 02 Dec 2013 10:20:59 +0002

globaleaks (2.29.3-0) unstable; urgency=low

  * GlobaLeaks 2.29.3 Release (Pre 2.30: Packaging Fixes)

 -- GlobaLeaks software signing key <info@globaleaks.org>  Sun, 01 Dec 2013 21:28:59 +0002

globaleaks (2.29.2-0) unstable; urgency=low

  * GlobaLeaks 2.29.2 Release (Pre 2.30: Packaging Fixes)

 -- GlobaLeaks software signing key <info@globaleaks.org>  Sun, 01 Dec 2013 19:08:59 +0002

globaleaks (2.29.1-0) unstable; urgency=low

  * GlobaLeaks 2.29.1 Release (Pre 2.30: Packaging Fixes)

 -- GlobaLeaks software signing key <info@globaleaks.org>  Sun, 01 Dec 2013 17:04:59 +0002

globaleaks (2.29-0) unstable; urgency=low

  * GlobaLeaks 2.29 Release (Pre 2.30: Various Fixes and Improvements)

 -- GlobaLeaks software signing key <info@globaleaks.org>  Fri, 29 Nov 2013 18:00:59 +0002

globaleaks (2.28.9-0) unstable; urgency=low

  * GlobaLeaks 2.28.9 Release (UI fixes)

 -- GlobaLeaks software signing key <info@globaleaks.org>  Tue, 05 Nov 2013 19:43:59 +0002

globaleaks (2.28.8-0) unstable; urgency=low

  * GlobaLeaks 2.28.8 Release (UI fixes)

 -- GlobaLeaks software signing key <info@globaleaks.org>  Tue, 05 Nov 2013 17:40:59 +0002

globaleaks (2.28.7-0) unstable; urgency=low

  * GlobaLeaks 2.28.7 Release (UI fixes)

 -- GlobaLeaks software signing key <info@globaleaks.org>  Tue, 05 Nov 2013 09:36:59 +0002

globaleaks (2.28.6-0) unstable; urgency=low

  * GlobaLeaks 2.28.6 Release (Updated Vietnamese Translation)

 -- GlobaLeaks software signing key <info@globaleaks.org>  Tue, 05 Nov 2013 02:14:59 +0002

globaleaks (2.28.5-0) unstable; urgency=low

  * GlobaLeaks 2.28.5 Release (Added Bulgarian Translation)

 -- GlobaLeaks software signing key <info@globaleaks.org>  Mon, 04 Nov 2013 18:32:59 +0002

globaleaks (2.28.4-0) unstable; urgency=low

  * GlobaLeaks 2.28.4 Release (Misc Fixes)

 -- GlobaLeaks software signing key <info@globaleaks.org>  Mon, 04 Nov 2013 10:19:59 +0002

globaleaks (2.28.3-0) unstable; urgency=low

  * GlobaLeaks 2.28.3 Release (Misc Fixes)

 -- GlobaLeaks software signing key <info@globaleaks.org>  Mon, 04 Nov 2013 00:50:59 +0002

globaleaks (2.28.2-0) unstable; urgency=low

  * GlobaLeaks 2.28.2 Release (Packaging Fixes)

 -- GlobaLeaks software signing key <info@globaleaks.org>  Sun, 03 Nov 2013 09:23:59 +0002

globaleaks (2.28.1-0) unstable; urgency=low

  * GlobaLeaks 2.28.1 Release (Packaging Fixes)

 -- GlobaLeaks software signing key <info@globaleaks.org>  Sat, 02 Nov 2013 11:36:59 +0002

globaleaks (2.28-0) unstable; urgency=low

  * GlobaLeaks 2.28 Release (Packaging Fixes)

 -- GlobaLeaks software signing key <info@globaleaks.org>  Sat, 02 Nov 2013 11:19:59 +0002

globaleaks (2.27.25-0) unstable; urgency=low

  * GlobaLeaks 2.27.25 Release (JS Optimized, Minor Fixes, Translations Updates)

 -- GlobaLeaks software signing key <info@globaleaks.org>  Sat, 02 Nov 2013 11:07:59 +0002

globaleaks (2.27.24-0) unstable; urgency=low

  * GlobaLeaks 2.27.24 Release (Style Corrections)

 -- GlobaLeaks software signing key <info@globaleaks.org>  Sat, 26 Oct 2013 11:23:59 +0002

globaleaks (2.27.23-0) unstable; urgency=low

  * GlobaLeaks 2.27.23 Release (Translations Updates)

 -- GlobaLeaks software signing key <info@globaleaks.org>  Sat, 26 Oct 2013 10:17:59 +0002

globaleaks (2.27.22-0) unstable; urgency=low

  * GlobaLeaks 2.27.22 Release (first step of GLClient customization refactoring)

 -- GlobaLeaks software signing key <info@globaleaks.org>  Fri, 25 Oct 2013 19:00:59 +0002

globaleaks (2.27.21-0) unstable; urgency=low

  * GlobaLeaks 2.27.21 Release (Translations Updates)

 -- GlobaLeaks software signing key <info@globaleaks.org>  Thu, 24 Oct 2013 23:13:59 +0002

globaleaks (2.27.20-0) unstable; urgency=low

  * GlobaLeaks 2.27.20 Release (style corrections)

 -- GlobaLeaks software signing key <info@globaleaks.org>  Thu, 24 Oct 2013 01:20:59 +0002

globaleaks (2.27.19-0) unstable; urgency=low

  * GlobaLeaks 2.27.19 Release (style corrections)

 -- GlobaLeaks software signing key <info@globaleaks.org>  Sun, 20 Oct 2013 23:34:59 +0002

globaleaks (2.27.18-0) unstable; urgency=low

  * GlobaLeaks 2.27.18 Release (bootstrap framework updated to version 3.0.0)

 -- GlobaLeaks software signing key <info@globaleaks.org>  Sun, 20 Oct 2013 21:54:59 +0002

globaleaks (2.27.17-0) unstable; urgency=low

  * GlobaLeaks 2.27.17 Release (Python code corrections thans to pycharm analysis)

 -- GlobaLeaks software signing key <info@globaleaks.org>  Fri, 11 Oct 2013 22:25:59 +0002

globaleaks (2.27.16-0) unstable; urgency=low

  * GlobaLeaks 2.27.16 Release (Fixed some bugs in Internationalization)

 -- GlobaLeaks software signing key <info@globaleaks.org>  Fri, 11 Oct 2013 19:18:59 +0002

globaleaks (2.27.15-0) unstable; urgency=low

  * GlobaLeaks 2.27.15 Release (Translations Updated, GLCLient optimized)

 -- GlobaLeaks software signing key <info@globaleaks.org>  Fri, 11 Oct 2013 16:00:59 +0002

globaleaks (2.27.14-0) unstable; urgency=low

  * GlobaLeaks 2.27.14 Release (Minor fixes)

 -- GlobaLeaks software signing key <info@globaleaks.org>  Sun, 06 Oct 2013 20:48:59 +0002

globaleaks (2.27.13-0) unstable; urgency=low

  * GlobaLeaks 2.27.13 Release (Packaging fixes)

 -- GlobaLeaks software signing key <info@globaleaks.org>  Sun, 06 Oct 2013 12:36:59 +0002

globaleaks (2.27.12-0) unstable; urgency=low

  * GlobaLeaks 2.27.12 Release (Various bugfixing)

 -- GlobaLeaks software signing key <info@globaleaks.org>  Sun, 06 Oct 2013 12:02:59 +0002

globaleaks (2.27.11-0) unstable; urgency=low

  * GlobaLeaks 2.27.11 Release (Performance fixes)

 -- GlobaLeaks software signing key <info@globaleaks.org>  Fri, 27 Sep 2013 00:15:59 +0002

globaleaks (2.27.10-0) unstable; urgency=low

  * GlobaLeaks 2.27.10 Release (Italian Translation Updated due to an adopter request)

 -- GlobaLeaks software signing key <info@globaleaks.org>  Thu, 26 Sep 2013 23:31:59 +0002

globaleaks (2.27.9-0) unstable; urgency=low

  * GlobaLeaks 2.27.9 Release (Italian Translation Updated due to an adopter request)

 -- GlobaLeaks software signing key <info@globaleaks.org>  Fri, 20 Sep 2013 00:20:59 +0002

globaleaks (2.27.8-0) unstable; urgency=low

  * GlobaLeaks 2.27.8 Release (Network Sandboxing Fixes)

 -- GlobaLeaks software signing key <info@globaleaks.org>  Thu, 19 Sep 2013 18:26:59 +0002

globaleaks (2.27.7-0) unstable; urgency=low

  * GlobaLeaks 2.27.7 Release (Minor Fix)

 -- GlobaLeaks software signing key <info@globaleaks.org>  Thu, 19 Sep 2013 17:47:59 +0002

globaleaks (2.27.6-0) unstable; urgency=low

  * GlobaLeaks 2.27.6 Release (Serbian Translation Updated due to an adopter request)

 -- GlobaLeaks software signing key <info@globaleaks.org>  Thu, 19 Sep 2013 17:09:59 +0002

globaleaks (2.27.5-0) unstable; urgency=low

  * GlobaLeaks 2.27.5 Release (Minor Fix)

 -- GlobaLeaks software signing key <info@globaleaks.org>  Thu, 19 Sep 2013 13:05:59 +0002

globaleaks (2.27.4-0) unstable; urgency=low

  * GlobaLeaks 2.27.4 Release (Translations Updates, Serbian + German Translation added)

 -- GlobaLeaks software signing key <info@globaleaks.org>  Thu, 19 Sep 2013 11:10:59 +0002

globaleaks (2.27.3-0) unstable; urgency=low

  * GlobaLeaks 2.27.3 Release (Autostart fixes)

 -- GlobaLeaks software signing key <info@globaleaks.org>  Sun, 14 Sep 2013 00:05:59 +0002

globaleaks (2.27.2-0) unstable; urgency=low

  * GlobaLeaks 2.27.2 Release (Autostart fixes, minor bugfixing)

 -- GlobaLeaks software signing key <info@globaleaks.org>  Fri, 13 Sep 2013 22:39:59 +0002

globaleaks (2.27.1-0) unstable; urgency=low

  * GlobaLeaks 2.27.1 Release (Memory leak fix, Czech Translation added)

 -- GlobaLeaks software signing key <info@globaleaks.org>  Tue, 10 Sep 2013 11:17:59 +0002

globaleaks (2.27-0) unstable; urgency=low

  * GlobaLeaks 2.27 Release

 -- GlobaLeaks software signing key <info@globaleaks.org>  Mon, 9 Sep 2013 01:48:59 +0002

globaleaks (2.26-0) unstable; urgency=low

  * GlobaLeaks 2.26 Release

 -- GlobaLeaks software signing key <info@globaleaks.org>  Mon, 9 Sep 2013 00:54:59 +0002

globaleaks (2.25.1-0) unstable; urgency=low

  * GlobaLeaks 2.25.1 Release

 -- GlobaLeaks software signing key <info@globaleaks.org>  Sun, 8 Sep 2013 23:56:59 +0002

globaleaks (2.25-0) unstable; urgency=low

  * GlobaLeaks 2.25 Release

 -- GlobaLeaks software signing key <info@globaleaks.org>  Sun, 8 Sep 2013 22:32:59 +0002

globaleaks (2.24.22.1) unstable; urgency=low

  * GlobaLeaks 2.24.22.1 Release

 -- GlobaLeaks software signing key <info@globaleaks.org>  Sun, 8 Sep 2013 01:59:59 +0002

globaleaks (2.24.22) unstable; urgency=low

  * GlobaLeaks 2.24.22 Release

 -- GlobaLeaks software signing key <info@globaleaks.org>  Sun, 8 Sep 2013 01:30:59 +0002

globaleaks (2.24.21.1) unstable; urgency=low

  * GlobaLeaks 2.24.21.1 Release

 -- GlobaLeaks software signing key <info@globaleaks.org>  Sat, 7 Sep 2013 22:30:59 +0002

globaleaks (2.24.21) unstable; urgency=low

  * GlobaLeaks 2.24.21 Release

 -- GlobaLeaks software signing key <info@globaleaks.org>  Sat, 7 Sep 2013 12:54:59 +0002

globaleaks (2.24.20) unstable; urgency=low

  * GlobaLeaks 2.24.20 Release

 -- GlobaLeaks software signing key <info@globaleaks.org>  Fri, 6 Sep 2013 19:07:59 +0002

globaleaks (2.24.19) unstable; urgency=low

  * GlobaLeaks 2.24.19 Release

 -- GlobaLeaks software signing key <info@globaleaks.org>  Fri, 6 Sep 2013 18:07:59 +0002

globaleaks (2.24.18) unstable; urgency=low

  * GlobaLeaks 2.24.18 Release (Translations Updates)

 -- GlobaLeaks software signing key <info@globaleaks.org>  Fri, 6 Sep 2013 11:26:59 +0002

globaleaks (2.24.17) unstable; urgency=low

  * GlobaLeaks 2.24.17 Release (Packaging fixes)

 -- GlobaLeaks software signing key <info@globaleaks.org>  Wed, 5 Sep 2013 13:59:59 +0002

globaleaks (2.24.16) unstable; urgency=low

  * GlobaLeaks 2.24.16 Release (Packaging fixes)

 -- GlobaLeaks software signing key <info@globaleaks.org>  Wed, 4 Sep 2013 23:59:59 +0002

globaleaks (2.24.15) unstable; urgency=low

  * GlobaLeaks 2.24.15 Release (Packaging fixes)

 -- GlobaLeaks software signing key <info@globaleaks.org>  Wed, 4 Sep 2013 23:14:42 +0002

globaleaks (2.24.14.1-0) unstable; urgency=low

  * GlobaLeaks 2.24.14.1 Release (Packaging fixes)

 -- GlobaLeaks software signing key <info@globaleaks.org>  Wed, 4 Sep 2013 16:14:42 +0002

globaleaks (2.24.14-0) unstable; urgency=low

  * GlobaLeaks 2.24.14 Release (Packaging fixes)

 -- GlobaLeaks software signing key <info@globaleaks.org>  Wed, 4 Sep 2013 14:01:42 +0002

globaleaks (2.24.13.1-0) unstable; urgency=low

  * GlobaLeaks 2.24.13.1 Release (Packaging fixes)

 -- GlobaLeaks software signing key <info@globaleaks.org>  Wed, 4 Sep 2013 12:14:42 +0002

globaleaks (2.24.13-0) unstable; urgency=low

  * GlobaLeaks 2.24.13 Release

 -- GlobaLeaks software signing key <info@globaleaks.org>  Wed, 4 Sep 2013 11:09:42 +0002

globaleaks (2.24.12.1-0) unstable; urgency=low

  * GlobaLeaks 2.24.12.1 Release
  * Includes fix for glclient-build

 -- GlobaLeaks software signing key <info@globaleaks.org>  Fri, 30 Aug 2013 17:24:42 +0002

globaleaks (2.24.12-0) unstable; urgency=low

  * GlobaLeaks 2.24.12 Release

 -- GlobaLeaks software signing key <info@globaleaks.org>  Fri, 30 Aug 2013 14:44:42 +0002

globaleaks (2.24.11-0) unstable; urgency=low

  * GlobaLeaks 2.24.11 Release

 -- GlobaLeaks software signing key <info@globaleaks.org>  Fri, 30 Aug 2013 14:24:42 +0002

globaleaks (2.24.10-0) unstable; urgency=low

  * GlobaLeaks 2.24.10 Release

 -- GlobaLeaks software signing key <info@globaleaks.org>  Sun, 18 Aug 2013 02:37:42 +0002

globaleaks (2.24.9-0) unstable; urgency=low

  * GlobaLeaks 2.24.9 Release

 -- GlobaLeaks software signing key <info@globaleaks.org>  Sun, 18 Aug 2013 02:37:42 +0002

globaleaks (2.24.8-0) unstable; urgency=low

  * GlobaLeaks 2.24.8 Release

 -- GlobaLeaks software signing key <info@globaleaks.org>  Fri, 15 Aug 2013 04:00:42 +0002

globaleaks (2.24.7-0) unstable; urgency=low

  * GlobaLeaks 2.24.7 Release

 -- GlobaLeaks software signing key <info@globaleaks.org>  Fri, 15 Aug 2013 03:50:42 +0002

globaleaks (2.24.6-0) unstable; urgency=low

  * GlobaLeaks 2.24.6 Release

 -- GlobaLeaks software signing key <info@globaleaks.org>  Fri, 15 Aug 2013 03:38:42 +0002

globaleaks (2.24.5-0) unstable; urgency=low

  * GlobaLeaks 2.24.5 Release

 -- GlobaLeaks software signing key <info@globaleaks.org>  Thu, 15 Aug 2013 01:32:42 +0002

globaleaks (2.24.4-0) unstable; urgency=low

  * GlobaLeaks 2.24.4 Release

 -- GlobaLeaks software signing key <info@globaleaks.org>  Thu, 15 Aug 2013 01:09:42 +0002

globaleaks (2.24.3-0) unstable; urgency=low

  * GlobaLeaks 2.24.3 Release

 -- GlobaLeaks software signing key <info@globaleaks.org>  Wed, 14 Aug 2013 23:47:42 +0002

globaleaks (2.24.2-0) unstable; urgency=low

  * GlobaLeaks 2.24.2 Release

 -- GlobaLeaks software signing key <info@globaleaks.org>  Sun, 11 Aug 2013 21:14:42 +0002

globaleaks (2.24.1.2-0) unstable; urgency=low

  * GlobaLeaks 2.24.1.2 Release

 -- GlobaLeaks software signing key <info@globaleaks.org>  Sun, 11 Aug 2013 19:14:42 +0002

globaleaks (2.24.1.1-0) unstable; urgency=low

  * GlobaLeaks 2.24.1.1 Release

 -- GlobaLeaks software signing key <info@globaleaks.org>  Sun, 11 Aug 2013 18:14:42 +0002

globaleaks (2.24.1-0) unstable; urgency=low

  * GlobaLeaks 2.24.1 Release

 -- GlobaLeaks software signing key <info@globaleaks.org>  Sun, 11 Aug 2013 18:10:42 +0002

globaleaks (2.24.0-0) unstable; urgency=low

  * GlobaLeaks 2.24.0 Release

 -- GlobaLeaks software signing key <info@globaleaks.org>  Sun, 11 Aug 2013 16:10:42 +0002

globaleaks (2.23.14-0) unstable; urgency=low

  * GlobaLeaks Alpha - Seeding

 -- GlobaLeaks software signing key <info@globaleaks.org>  Fri, 9 Aug 2013 16:10:42 +0002

globaleaks (2.23.13-0) unstable; urgency=low

  * GlobaLeaks Alpha - Add support for decoy traffic

 -- GlobaLeaks software signing key <info@globaleaks.org>  Fri, 9 Aug 2013 15:50:42 +0002

globaleaks (2.23.12.3-0) unstable; urgency=low

  * GlobaLeaks Alpha - Fixed debian packaging

 -- GlobaLeaks software signing key <info@globaleaks.org>  Fri, 9 Aug 2013 14:50:42 +0002

globaleaks (2.23.12.2-0) unstable; urgency=low

  * GlobaLeaks Alpha - Add support for building custom GLClient

 -- GlobaLeaks software signing key <info@globaleaks.org>  Fri, 9 Aug 2013 11:15:42 +0002

globaleaks (2.23.12.1-0) unstable; urgency=low

  * GlobaLeaks Alpha - Testing out debian support

 -- GlobaLeaks software signing key <info@globaleaks.org>  Thu, 8 Aug 2013 16:15:42 +0002

globaleaks (2.23.12-0) unstable; urgency=low

  * GlobaLeaks Alpha - GPG Included, Bugfixes, Lanaguages

 -- GlobaLeaks software signing key <info@globaleaks.org>  Sun, 28 Jul 2013 15:15:42 +0002

globaleaks (2.23.11-0) unstable; urgency=low

  * GlobaLeaks Alpha - Packaging bugfix

 -- GlobaLeaks software signing key <info@globaleaks.org>  Sun, 12 Jul 2013 15:15:42 +0002

globaleaks (2.23.10-0) unstable; urgency=low

  * GlobaLeaks Alpha - Various bugfix

 -- GlobaLeaks software signing key <info@globaleaks.org>  Sat, 11 Jul 2013 23:15:42 +0002

globaleaks (2.23.9-0) unstable; urgency=low

  * GlobaLeaks Alpha - Various bugfix

 -- GlobaLeaks software signing key <info@globaleaks.org>  Sat, 11 Jul 2013 20:56:42 +0002

globaleaks (2.23.8-0) unstable; urgency=low

  * GlobaLeaks Alpha - Packaging fix

 -- GlobaLeaks software signing key <info@globaleaks.org>  Mon, 08 Jul 2013 18:43:42 +0002

globaleaks (2.23.7-0) unstable; urgency=low

  * GlobaLeaks Alpha - Various bugfix, Added Vietnamese Translation

 -- GlobaLeaks software signing key <info@globaleaks.org>  Mon, 08 Jul 2013 15:43:42 +0002

globaleaks (2.23.6-0) unstable; urgency=low

  * GlobaLeaks Alpha - Various bugfix

 -- GlobaLeaks software signing key <info@globaleaks.org>  Fri, 05 Jul 2013 19:47:42 +0002

globaleaks (2.23.5-0) unstable; urgency=low

  * GlobaLeaks Alpha - Various bugfix

 -- GlobaLeaks software signing key <info@globaleaks.org>  Fri, 05 Jul 2013 19:27:42 +0002

globaleaks (2.23.4-0) unstable; urgency=high

  * GlobaLeaks Alpha - Various bugfix

 -- GlobaLeaks software signing key <info@globaleaks.org>  Fri, 05 Jul 2013 18:49:42 +0002

globaleaks (2.23.3-0) unstable; urgency=high

  * GlobaLeaks Alpha - Various bugfix

 -- GlobaLeaks software signing key <info@globaleaks.org>  Fri, 05 Jul 2013 18:39:42 +0002

globaleaks (2.23.2-0) unstable; urgency=high

  * GlobaLeaks Alpha - Various bugfix, Updated Translations

 -- GlobaLeaks software signing key <info@globaleaks.org>  Fri, 05 Jul 2013 17:45:42 +0002

globaleaks (2.23.1-0) unstable; urgency=high

  * GlobaLeaks Alpha - Full support for it, nl, vi

 -- GlobaLeaks software signing key <info@globaleaks.org>  Sun, 30 Jun 2013 16:05:42 +0002

globaleaks (2.23-0) unstable; urgency=high

  * GlobaLeaks Alpha - Supported languages 

 -- GlobaLeaks software signing key <info@globaleaks.org>  Sat, 29 Jun 2013 02:05:42 +0002

globaleaks (0.2.0.21-2) unstable; urgency=high

  * GlobaLeaks Alpha - Various bugfix, UI enhancement, advanced settings

 -- GlobaLeaks software signing key <info@globaleaks.org>  Mon, 24 Jun 2013 18:54:05 +0002

globaleaks (0.2.0.20-2) unstable; urgency=high

  * GlobaLeaks Alpha - Security fixes, Database migration

 -- GlobaLeaks software signing key <info@globaleaks.org>  Mon, 17 Jun 2013 16:54:05 +0002

globaleaks (0.2.0.19-2) unstable; urgency=low

  * Globaleaks Alpha - Misc additions (Internationalization, Apparmor Profile, Comfort Loader)

 -- GlobaLeaks software signing key <info@globaleaks.org>  Fri, 31 May 2013 15:25:42 +0002

globaleaks (0.2.0.18-2) unstable; urgency=low

  * Globaleaks Alpha - Misc fixes

 -- GlobaLeaks software signing key <info@globaleaks.org>  Fri, 24 May 2013 09:33:42 +0002

globaleaks (0.2.0.17-2) unstable; urgency=low

  * Globaleaks Alpha - Packaging fixes

 -- GlobaLeaks software signing key <info@globaleaks.org>  Wed, 22 May 2013 22:33:42 +0002

globaleaks (0.2.0.16-2) unstable; urgency=low

  * Globaleaks Alpha - Mix fixes

 -- GlobaLeaks software signing key <info@globaleaks.org>  Wed, 22 May 2013 22:18:42 +0002

globaleaks (0.2.0.15-2) unstable; urgency=low

  * Globaleaks Alpha - Packaging fixes

 -- GlobaLeaks software signing key <info@globaleaks.org>  Wed, 22 May 2013 20:52:42 +0002

globaleaks (0.2.0.14-2) unstable; urgency=low

  * Globaleaks Alpha - Packaging fixes

 -- GlobaLeaks software signing key <info@globaleaks.org>  Wed, 22 May 2013 17:36:42 +0002

globaleaks (0.2.0.13-2) unstable; urgency=low

  * Globaleaks Alpha - Packaging fixes

 -- GlobaLeaks software signing key <info@globaleaks.org>  Wed, 22 May 2013 14:57:42 +0002

globaleaks (0.2.0.12-2) unstable; urgency=low

  * Globaleaks Alpha - Password strength and exception with versioning
 
 -- GlobaLeaks software signing key <info@globaleaks.org>  Wed, 22 May 2013 13:00:42 +0002

globaleaks (0.2.0.11-2) unstable; urgency=low

  * Globaleaks Alpha - Misc fixes

 -- GlobaLeaks software signing key <info@globaleaks.org>  Mon, 21 May 2013 11:00:42 +0002

globaleaks (0.2.0.10-2) unstable; urgency=low

  * Globaleaks Alpha - Fixed files cleaning and URL notification.

 -- GlobaLeaks software signing key <info@globaleaks.org>  Mon, 21 May 2013 10:00:42 +0002

globaleaks (0.2.0.9-2) unstable; urgency=low

  * Globaleaks Alpha - File Notification fixed, Storm foreign keys support enabled.

 -- GlobaLeaks software signing key <info@globaleaks.org>  Fri, 17 May 2013 10:00:42 +0002

globaleaks (0.2.0.8-2) unstable; urgency=low

  * Globaleaks Alpha - Misc fixes

 -- GlobaLeaks software signing key <info@globaleaks.org>  Thu, 16 May 2013 00:15:42 +0002

globaleaks (0.2.0.7-2) unstable; urgency=low

  * Globaleaks Alpha - Third time lucky!

 -- GlobaLeaks software signing key <info@globaleaks.org>  Wed, 15 May 2013 22:28:42 +0002

globaleaks (0.2.0.6-2) unstable; urgency=low

  * Globaleaks Alpha - Misc fixes

 -- GlobaLeaks software signing key <info@globaleaks.org>  Wed, 15 May 2013 22:22:42 +0002

globaleaks (0.2.0.5-2) unstable; urgency=low

  * Globaleaks Alpha - Misc fixes

 -- GlobaLeaks software signing key <info@globaleaks.org>  Wed, 15 May 2013 21:02:42 +0002

globaleaks (0.2.0.4-2) unstable; urgency=low

  * Globaleaks Alpha - Skapel

 -- GlobaLeaks software signing key <info@globaleaks.org>  Wed, 15 May 2013 18:42:42 +0002

globaleaks (0.2.0.3-2) unstable; urgency=low

  * Globaleaks Alpha - Misc fixes

 -- GlobaLeaks software signing key <info@globaleaks.org>  Thu, 9 May 2013 23:42:42 +0002

globaleaks (0.2.0.2-1) unstable; urgency=low

  * Globaleaks Alpha - herMario Edition

 -- GlobaLeaks software signing key <info@globaleaks.org>  Thu, 9 May 2013 23:42:42 +0002

globaleaks (0.2.0.1-1) unstable; urgency=low

  * Public alpha release of globaleaks

 -- GlobaLeaks software signing key <info@globaleaks.org>  Thu, 9 May 2013 21:45:49 +0002

globaleaks (0.2.0.0-1) unstable; urgency=low

  * First alpha release of globaleaks

 -- GlobaLeaks software signing key <info@globaleaks.org>  Thu, 18 Apr 2013 00:13:49 +0002<|MERGE_RESOLUTION|>--- conflicted
+++ resolved
@@ -1,12 +1,9 @@
-<<<<<<< HEAD
-=======
 globaleaks (2.60.20) unstable; urgency=low
 
   * GlobaLeaks 2.60.20 Release (Homepage UI refactored)
 
  -- GlobaLeaks software signing key <info@globaleaks.org>  Mon, 06 Sep 2014 19:30:00 +0002
 
->>>>>>> 406fce03
 globaleaks (2.60.19) unstable; urgency=low
 
   * GlobaLeaks 2.60.19 Release (Minor Bugfixing)
