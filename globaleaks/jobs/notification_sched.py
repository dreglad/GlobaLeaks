# -*- coding: UTF-8
#
#   notification_sched
#   ******************
#
# Notification implementation, documented along the others asynchronous
# operations, in Architecture and in jobs/README.md
from twisted.internet.defer import inlineCallbacks

from globaleaks.jobs.base import GLJob
from globaleaks.plugins.base import Event
from globaleaks import models
from globaleaks.settings import transact
from globaleaks.utils import log
from globaleaks.plugins import notification
from globaleaks import settings


from collections import namedtuple

Event = namedtuple('Event',
                   ['type', 'trigger', 'af', 'rf', 'tip_id'])

class APSNotification(GLJob):

    @transact
<<<<<<< HEAD
    def tip_notification(self, store):
        plugin_type = u'notification'
=======
    def _get_notification_data(self, store):
>>>>>>> 916529f3
        not_notified_tips = store.find(models.ReceiverTip,
                                       models.ReceiverTip.mark == models.ReceiverTip._marker[0]
        )
        ret = dict((x.id, x.receiver.notification_fields) for x in not_notified_tips)
        node = store.find(models.Node).one()
        ret['node'] = node.notification_settings
        return ret

    @inlineCallbacks
    def tip_notification(self):
        log.debug('tip_notification fired!')

        notification_data = yield self._get_notification_data()
        notification_settings = notification_data.pop('node')

        if not notification_settings:
            return

        for cplugin in settings.notification_plugins:
            plugin = getattr(notification, cplugin)(notification_settings)
            for rtip in notification_data:
                event = Event(type=u'tip', trigger='diocane', af=notification_settings,
                              rf=notification_data[rtip],
                              tip_id=rtip)
                notify = yield plugin.do_notify(event)

#                 @notify.addCallback
#                 def success(self, result):
#                     log.debug('notificication sucess')
#                     rtip.mark = models.ReceiverTip._marker[1]
#                 @notify.addErrback
#                 def error(self, result):
#                    log.debug('notificication failure')
#                    rtip.mark = models.ReceiverTip._marker[2]


    def operation(self):
        """
        Goal of this event is to check all the:
            Tips
            Comment
            Folder
            System Event

        marked as 'not notified' and perform notification.
        Notification plugin chose if perform a communication or not,
        Then became marked as:
            'notification ignored', or
            'notified'

        Every notification plugin NEED have a checks to verify
        if notification has been correctly performed. If not (eg: wrong
        login/password, network errors) would be marked as:
        'unable to be notified', and a retry logic is in TODO
        """
        return self.tip_notification()
        # TODO results log and stats
        # TODO results log and stats
        # Comment Notification here it's just an incomplete version, that never would supports
        # digest or retry, until Task manager queue is implemented<|MERGE_RESOLUTION|>--- conflicted
+++ resolved
@@ -24,12 +24,7 @@
 class APSNotification(GLJob):
 
     @transact
-<<<<<<< HEAD
-    def tip_notification(self, store):
-        plugin_type = u'notification'
-=======
     def _get_notification_data(self, store):
->>>>>>> 916529f3
         not_notified_tips = store.find(models.ReceiverTip,
                                        models.ReceiverTip.mark == models.ReceiverTip._marker[0]
         )
