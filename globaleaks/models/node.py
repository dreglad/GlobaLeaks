# -*- coding: UTF-8
#
#   models/node
#   ***********
#
# Manage the single table containing all the node general information,
# can be accessed with different privileges (admin and unprivileged).

from storm.exceptions import NotOneError

from storm.twisted.transact import transact

from storm.store import AutoReload
from storm.locals import Int, Pickle, Unicode, DateTime

from globaleaks.models.base import TXModel
from globaleaks.utils import log
from globaleaks.rest.errors import NodeNotFound

__all__ = [ 'Node' ]


class Node(TXModel):
    """
    This table has only one instance, has the "id", but would not exists a second element
    of this table. This table acts, more or less, like the configuration file of the previous
    GlobaLeaks release (and some of the GL 0.1 details are specified in Context)

    This table represent the System-wide settings
    """

    __storm_table__ = 'systemsettings'

    id = Int(primary=True, default=AutoReload)

    description = Unicode()
    name = Unicode()
    public_site = Unicode()
    hidden_service = Unicode()
    email = Unicode()
    languages = Pickle()
    creation_time = DateTime()
    public_stats_update_time = Int()
    private_stats_update_time = Int()

    @transact
    def configure(self, input_dict):
        """
        @param input_dict: input dictionary
        @return: None
        """

        store = self.getStore()
        try:
            node_data = store.find(Node, 1 == Node.id).one()
        except NotOneError:
            raise NodeNotFound
        if node_data is None:
            raise NodeNotFound

        cls_info = get_cls_info(Node)
        for name in cls_info.attributes.iterkeys():
            if name in input_dict:
                setattr(node_data, name, input_dict[name])

        log.msg("Updated node main configuration")

    @transact
    def get_public_info(self):

        store = self.getStore()
<<<<<<< HEAD
=======

>>>>>>> 7a809a77
        try:
            node_data = store.find(Node, 1 == Node.id).one()
        except NotOneError:
            raise NodeNotFound
        if node_data is None:
            raise NodeNotFound

        # I'd prefer wrap get_admin_info and then .pop() the
        # private variables, but wrap a defered cause you can't return,
        # so would be nice but I don't have clear if workarounds costs too much
        retTmpDict= { 'name' : node_data.name,
                      'description' : node_data.description,
                      'hidden_service' : node_data.hidden_service,
                      'public_site' : node_data.public_site,
                      'public_stats_update_time' : node_data.public_stats_update_time,
                      'email' : node_data.email,
                      'languages' : node_data.languages
                    }

        return retTmpDict

    @transact
    def get_admin_info(self):

<<<<<<< HEAD
        check_single_entry();
=======
        store = self.getStore()
>>>>>>> 7a809a77

        store = self.getStore()

        # this unmaintainable crap need to be removed in the future,
        # and the dict/output generation shall not be scattered
        # around here.
        retAdminDict= { 'name' : unicode(node_data.name),
                        'description' : unicode(node_data.description),
                        'hidden_service' : unicode(node_data.hidden_service),
                        'public_site' : unicode(node_data.public_site),
                        'public_stats_update_time' : unicode(node_data.public_stats_update_time),
                        'private_stats_update_time' : unicode(node_data.private_stats_update_time),
                        'email' : unicode(node_data.email),
                        'languages' : unicode(node_data.languages)
            }

        return retAdminDict<|MERGE_RESOLUTION|>--- conflicted
+++ resolved
@@ -40,8 +40,12 @@
     email = Unicode()
     languages = Pickle()
     creation_time = DateTime()
-    public_stats_update_time = Int()
-    private_stats_update_time = Int()
+
+    # Here is set the time frame for the stats publicly exported by the node.
+    # Expressed in hours
+    stats_update_time = Int()
+    # The frequency of stats COLLECTION, is defined in context, and the admin
+    # see Context separated stats.
 
     @transact
     def configure(self, input_dict):
@@ -66,13 +70,10 @@
         log.msg("Updated node main configuration")
 
     @transact
-    def get_public_info(self):
+    def get(self):
 
         store = self.getStore()
-<<<<<<< HEAD
-=======
 
->>>>>>> 7a809a77
         try:
             node_data = store.find(Node, 1 == Node.id).one()
         except NotOneError:
@@ -80,42 +81,12 @@
         if node_data is None:
             raise NodeNotFound
 
-        # I'd prefer wrap get_admin_info and then .pop() the
-        # private variables, but wrap a defered cause you can't return,
-        # so would be nice but I don't have clear if workarounds costs too much
-        retTmpDict= { 'name' : node_data.name,
-                      'description' : node_data.description,
-                      'hidden_service' : node_data.hidden_service,
-                      'public_site' : node_data.public_site,
-                      'public_stats_update_time' : node_data.public_stats_update_time,
-                      'email' : node_data.email,
-                      'languages' : node_data.languages
-                    }
-
-        return retTmpDict
-
-    @transact
-    def get_admin_info(self):
-
-<<<<<<< HEAD
-        check_single_entry();
-=======
-        store = self.getStore()
->>>>>>> 7a809a77
-
-        store = self.getStore()
-
-        # this unmaintainable crap need to be removed in the future,
-        # and the dict/output generation shall not be scattered
-        # around here.
-        retAdminDict= { 'name' : unicode(node_data.name),
-                        'description' : unicode(node_data.description),
-                        'hidden_service' : unicode(node_data.hidden_service),
-                        'public_site' : unicode(node_data.public_site),
-                        'public_stats_update_time' : unicode(node_data.public_stats_update_time),
-                        'private_stats_update_time' : unicode(node_data.private_stats_update_time),
-                        'email' : unicode(node_data.email),
-                        'languages' : unicode(node_data.languages)
+        retDict= { 'name' : unicode(node_data.name),
+                   'description' : unicode(node_data.description),
+                   'hidden_service' : unicode(node_data.hidden_service),
+                   'public_site' : unicode(node_data.public_site),
+                   'stats_update_time' : int(node_data.stats_update_time),
+                   'email' : unicode(node_data.email),
+                   'languages' : unicode(node_data.languages)
             }
-
-        return retAdminDict+        return retDict