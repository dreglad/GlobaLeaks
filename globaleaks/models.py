import types
from random import randint
from storm.locals import ReferenceSet
from storm.locals import *


from time import time
# xxx. we should use python tz.
from datetime import datetime
now = datetime.utcnow

def uuid():
    import uuid
    return unicode(uuid.uuid4())


class Model(Storm):
    """
    Base class for working the database
    """
    id = Unicode(primary=True, default_factory=uuid)
    # Note on creation last_update and last_access may be out of sync by some
    # seconds.
    creation_date = DateTime(default_factory=now)

    def __new__(cls, *args, **kw):
        cls.__storm_table__ = cls.__name__.lower()
        # maybe check here for attrs validation, and eventually return None

        return Storm.__new__(cls, *args, **kw)

    def __init__(self, attrs={}):
        self.update(attrs)

    def update(self, attrs={}):
        for key, value in attrs.iteritems():
            if isinstance(value, str):
                value = unicode(value)
            setattr(self, key, value)

    def __repr___(self):
        attrs = ['%s=%s' % (attr, getattr(self, attr))
                 for attr in vars(Model)
                 if isinstance(x, types.MethodType)]
        return '<%s model with values %s>' % (self.__name__, ', '.join(attrs))

    def dict(self, filter=None):
        """
        return a dictionary serialization of the current model.
        if no filter is provided, returns every single attribute.
        """
        if not filter:
            filter = [x for x in vars(Model) if isinstance(x, types.MethodType)]

        return dict((key, getattr(self, key)) for key in filter)


class Context(Model):
    name = Unicode()
    description = Unicode()
    fields = Pickle()

    selectable_receiver = Bool()
    escalation_threshold = Int()

    tip_max_access = Int()
    tip_timetolive = Int()
    file_max_download = Int()

    last_update = DateTime()

    # receivers = ReferenceSet("Context.id", "Receiver.context_id")


class InternalTip(Model):
    """
    This is the internal representation of a Tip that has been submitted to the
    GlobaLeaks node.

    It has a not associated map for keep track of Receivers, Tips,
    Comments and WhistleblowerTip.
    All of those element has a Storm Reference with the InternalTip.id,
    never vice-versa
    """
    fields = Pickle()
    pertinence_counter = Int()
    creation_date = DateTime()
    expiration_date = DateTime()
    last_activity = DateTime()

    # the LIMITS are stored in InternalTip because and admin may
    # need change them. These values are copied by Context
    escalation_threshold = Int()
    access_limit = Int()
    download_limit = Int()

    mark = Unicode()

    receivers = Pickle()

    files = Pickle()

    context_id = Unicode()

    # whistleblower_tip_id = Unicode()
    # whistleblower_tip = Reference(whistleblower_tip_id, "WhistleblowerTip.id")

    # receivertips = ReferenceSet("InternalTip.id", ReceiverTip.internaltip_id)
    # comments = ReferenceSet("InternalTip.id", "Comment.internaltip_id")
    # internalfiles = ReferenceSet("InternalTip.id", "InternalFiles.id")

    _marker = [ u'submission', u'finalize', u'first', u'second' ]


class ReceiverTip(Model):
    """
    This is the table keeping track of ALL the receivers activities and
    date in a Tip, Tip core data are stored in StoredTip. The data here
    provide accountability of Receiver accesses, operations, options.
    """
    internaltip_id = Unicode()

    last_access = DateTime(default_factory=now)
    access_counter = Int()

    expressed_pertinence = Int()

    receiver_id = Unicode()

    notification_date = DateTime()

    mark = Unicode()

    _marker = [ u'not notified', u'notified', u'unable to notify', u'notification ignore' ]

    # receiver_files = ReferenceSet(ReceiverTip.id, ReceiverFile.receiver_tip_id)


class WhistleblowerTip(Model):
    """
    WhisteleblowerTip is intended, to provide a whistleblower access to the Tip.
    Has ome differencies from the ReceiverTips: has a secret authentication checks, has
    different capabilities, like: cannot not download, cannot express pertinence.
    """
    receipt = Unicode()

    last_access = DateTime()
    access_counter = Int()

    internaltip_id = Unicode()

class ReceiverFile(Model):

    file_path = RawStr()
    downloads = Int()

    last_access = DateTime()

    internal_file_id = Unicode()
<<<<<<< HEAD
    receiver_id = Unicode()
    receiver_tip_id = Unicode()
=======
    receiver_tip_id = Unicode()

>>>>>>> faa9905b

class InternalFile(Model):

    name = Unicode()
    sha2sum = Unicode()
    file_path = Unicode()

    content_type = Unicode()
    mark = Unicode()
    size = Int()

    internaltip_id = Unicode()

    _marker = [ u'not processed', u'ready', u'blocked', u'stored' ]

class Comment(Model):
    """
    This table handle the comment collection, has an InternalTip referenced
    """
    internaltip_id = Unicode()

    author = Unicode()
    message = Unicode()

    type = Unicode()
    _types = [ u'receiver', u'whistleblower', u'system' ]


class Node(Model):
    """
    This table has only one instance, has the "id", but would not exists a second element
    of this table. This table acts, more or less, like the configuration file of the previous
    GlobaLeaks release (and some of the GL 0.1 details are specified in Context)

    This table represent the System-wide settings
    """
    description = Unicode()
    name = Unicode()
    public_site = Unicode()
    hidden_service = Unicode()
    email = Unicode()
    languages = Pickle()
    notification_settings = Pickle()
    password = Unicode()

    # Here is set the time frame for the stats publicly exported by the node.
    # Expressed in hours
    stats_update_time = Int()

class Receiver(Model):
    """
    Receiver description model, some Receiver dependent information are
    also in globaleaks.models.plugin ReceiverConfs table
    """
    # Those four variable can be changed by the Receiver
    name = Unicode()
    description = Unicode()

    # Authentication variables
    username = Unicode()
    password = Unicode()

    # notification_variable
    notification_fields = Pickle()

    # Admin choosen options
    can_delete_submission = Bool()
    can_postpone_expiration = Bool()
    can_configure_delivery = Bool()
    can_configure_notification = Bool()

    # receiver_tier = 1 or 2. Mean being part of the first or second level
    # of receivers body. if threshold is configured in the context. default 1
    receiver_level = Int()

    # tips = ReferenceSet("Receiver.id", "ReceiverTip.receiver_id")
    #context_id = Unicode()

    last_update = DateTime()
    last_access = DateTime(default_factory=now)

    # contexts = ReferenceSet("Context.id",
    #                         "ReceiverContext.context_id",
    #                         "ReceiverContext.receiver_id",
    #                         "Receiver.id")

class ReceiverContext(object):
    __storm_table__ = 'receiver_context'
    __storm_primary__ = 'context_id', 'receiver_id'
    context_id = Unicode()
    receiver_id = Unicode()


# many to many context-receiver
Context.receivers = ReferenceSet(
                                 Context.id,
                                 ReceiverContext.receiver_id,
                                 ReceiverContext.context_id,
                                 Receiver.id)

Receiver.contexts = ReferenceSet(
                        Receiver.id,
                        ReceiverContext.context_id,
                        ReceiverContext.receiver_id,
                        Context.id)


InternalTip.comments = ReferenceSet(InternalTip.id, Comment.internaltip_id)
InternalTip.receivertips = ReferenceSet(InternalTip.id, ReceiverTip.id)
InternalTip.internalfiles = ReferenceSet(InternalTip.id, InternalFile.id)
InternalTip.context = Reference(InternalTip.context_id, Context.id)

ReceiverFile.internal_file = Reference(ReceiverFile.internal_file_id, InternalFile.id)
<<<<<<< HEAD
ReceiverFile.receiver = Reference(ReceiverFile.receiver_id, Receiver.id)
=======
ReceiverFile.receiver_tip = Reference(ReceiverFile.receiver_tip_id, ReceiverTip.id)
>>>>>>> faa9905b

WhistleblowerTip.internaltip = Reference(WhistleblowerTip.internaltip_id, InternalTip.id)

InternalFile.internaltip = Reference(InternalFile.internaltip_id, InternalTip.id)

ReceiverTip.internaltip = Reference(ReceiverTip.internaltip_id, InternalTip.id)
ReceiverTip.receiver = Reference(ReceiverTip.receiver_id, Receiver.id)
ReceiverTip.receiver_files = ReferenceSet(
                        ReceiverTip.id,
                        ReceiverFile.receiver_tip_id)

Receiver.tips = ReferenceSet(
                        Receiver.id,
                        ReceiverTip.receiver_id)


models = [Node, Context, ReceiverTip, WhistleblowerTip, Comment, InternalTip,
          Receiver, ReceiverContext, InternalFile]
<|MERGE_RESOLUTION|>--- conflicted
+++ resolved
@@ -157,13 +157,8 @@
     last_access = DateTime()
 
     internal_file_id = Unicode()
-<<<<<<< HEAD
     receiver_id = Unicode()
-    receiver_tip_id = Unicode()
-=======
-    receiver_tip_id = Unicode()
-
->>>>>>> faa9905b
+
 
 class InternalFile(Model):
 
@@ -277,11 +272,7 @@
 InternalTip.context = Reference(InternalTip.context_id, Context.id)
 
 ReceiverFile.internal_file = Reference(ReceiverFile.internal_file_id, InternalFile.id)
-<<<<<<< HEAD
 ReceiverFile.receiver = Reference(ReceiverFile.receiver_id, Receiver.id)
-=======
-ReceiverFile.receiver_tip = Reference(ReceiverFile.receiver_tip_id, ReceiverTip.id)
->>>>>>> faa9905b
 
 WhistleblowerTip.internaltip = Reference(WhistleblowerTip.internaltip_id, InternalTip.id)
 
