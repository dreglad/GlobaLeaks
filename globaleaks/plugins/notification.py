--- conflicted
+++ resolved
@@ -195,12 +195,8 @@
                 gpob.destroy_environment()
 
             except Exception as excep:
-<<<<<<< HEAD
-                log.err("Unable to instance GPG interface object! (notification+encryption) %s" % excep)
-=======
                 log.err("Error in GPG interface object (%s)! (notification+encryption)" %
                         event.receiver_info['username'])
->>>>>>> 7df9c9ca
                 return None
 
         self.host = str(event.notification_settings['server'])
