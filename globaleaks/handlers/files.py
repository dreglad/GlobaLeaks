# -*- coding: utf-8 -*-
#
#  files
#  *****
#
# Backend supports for jQuery File Uploader, and implementation of the
# classes executed when an HTTP client contact /files/* URI

from __future__ import with_statement
from twisted.internet import fdesc
from twisted.internet.defer import inlineCallbacks
<<<<<<< HEAD
from cyclone.web import HTTPError, asynchronous
from globaleaks.handlers.base import BaseHandler
from globaleaks.utils import log
from globaleaks import settings
=======
from cyclone.web import asynchronous, os
from globaleaks.config import config
from globaleaks.handlers.base import BaseHandler
>>>>>>> 199fcce0
from globaleaks.transactors.fileoperations import FileOperations
from globaleaks.rest.errors import SubmissionGusNotFound, InvalidInputFormat, TipGusNotFound, FileGusNotFound

__all__ = ['Download', 'FileInstance']

# This is different from FileInstance, just because there are a different authentication requirements
class FileAdd(BaseHandler):
    """
    T4
    WhistleBlower interface for upload a new file
    """

    @asynchronous
    @inlineCallbacks
    def get(self, tip_gus, *args):
        """
        Parameters: tip_gus
        Request: None
        Response: Unknown
        Errors: Unknown
        """

        # is this ever used by JQFU ?
        answer = yield FileOperations().get_files(tip_gus)

        self.write(answer['data'])
        self.set_status(200)


    @asynchronous
    @inlineCallbacks
    def post(self, tip_gus, *args):
        """
        Parameter: submission_gus
        Request: Unknown
        Response: Unknown
        Errors: SubmissionGusNotFound, SubmissionConcluded
        """

        answer = yield FileOperations().new_files(tip_gus, self.request, is_tip=True)

        self.write(answer['data'])
        self.set_status(answer['code'])



class FileInstance(BaseHandler):
    """
    U4

    This is the Storm interface to supports JQueryFileUploader stream
    """

    @asynchronous
    @inlineCallbacks
    def get(self, submission_gus, *args):
        """
        Parameters: submission_gus
        Request: None
        Response: Unknown
        Errors: Unknown

        GET return list of files uploaded in this submission
        Doubt: Is this API needed ? because in JQueryFileUploader do not exists
            but in our GL-API-Style design could. At the moment the client
            do not plan to use them.
        """

        # is this ever used by JQFU ?
        answer = yield FileOperations().get_files(submission_gus)

        self.write(answer['data'])
        self.set_status(200)


    @asynchronous
    @inlineCallbacks
    def post(self, submission_gus, *args):
        """
        Parameter: submission_gus
        Request: Unknown
        Response: Unknown
        Errors: SubmissionGusNotFound, SubmissionConcluded
        """

        answer = yield FileOperations().new_files(submission_gus, self.request, is_tip=False)

        self.write(answer['data'])
        self.set_status(answer['code'])

        self.finish()


class Download(BaseHandler):

    @asynchronous
    @inlineCallbacks
    def get(self, tip_gus, CYCLON_DIRT, file_gus, *uriargs):

<<<<<<< HEAD
        # tip_gus needed to authorized the download
        print tip_gus, file_gus

        answer = yield FileOperations().download_file(file_gus)
=======
        try:
            # TODO tests tip_gus and file_gus format

            answer = yield FileOperations().get_file_access(tip_gus, file_gus)
>>>>>>> 199fcce0

        # verify if receiver can, in fact, download the file, otherwise
        # raise DownloadLimitExceeded

<<<<<<< HEAD
        fileContent = answer['data']
        # keys:  'content'  'sha2sum'  'size' : 'content_type' 'file_name'
=======
            file_desc = answer['data']
            # keys:  'content'  'sha2sum'  'size' : 'content_type' 'file_name'
>>>>>>> 199fcce0

        self.set_status(answer['code'])

<<<<<<< HEAD
        self.set_header('Content-Type', fileContent['content_type'])
        self.set_header('Content-Length', fileContent['size'])
        self.set_header('Etag', '"%s"' % fileContent['sha2sum'])

        self.write(fileContent['content'])

=======
            self.set_header('Content-Type', file_desc['content_type'])
            self.set_header('Content-Length', file_desc['size'])
            self.set_header('Etag', '"%s"' % file_desc['sha2sum'])

            filelocation = os.path.join(config.advanced.submissions_dir, file_desc['file_gus'])

            chunk_size = 8192
            filedata = ''
            with open(filelocation, "rb") as requestf:
                fdesc.setNonBlocking(requestf.fileno())
                while True:
                    chunk = requestf.read(chunk_size)
                    filedata += chunk
                    if len(chunk) == 0:
                        break

            self.write(filedata)

        except (InvalidInputFormat, TipGusNotFound, FileGusNotFound) as error:
            self.write_error(error)
>>>>>>> 199fcce0

        self.finish()<|MERGE_RESOLUTION|>--- conflicted
+++ resolved
@@ -9,16 +9,10 @@
 from __future__ import with_statement
 from twisted.internet import fdesc
 from twisted.internet.defer import inlineCallbacks
-<<<<<<< HEAD
-from cyclone.web import HTTPError, asynchronous
+from cyclone.web import HTTPError, asynchronous, os
 from globaleaks.handlers.base import BaseHandler
 from globaleaks.utils import log
 from globaleaks import settings
-=======
-from cyclone.web import asynchronous, os
-from globaleaks.config import config
-from globaleaks.handlers.base import BaseHandler
->>>>>>> 199fcce0
 from globaleaks.transactors.fileoperations import FileOperations
 from globaleaks.rest.errors import SubmissionGusNotFound, InvalidInputFormat, TipGusNotFound, FileGusNotFound
 
@@ -68,7 +62,6 @@
 class FileInstance(BaseHandler):
     """
     U4
-
     This is the Storm interface to supports JQueryFileUploader stream
     """
 
@@ -118,59 +111,34 @@
     @inlineCallbacks
     def get(self, tip_gus, CYCLON_DIRT, file_gus, *uriargs):
 
-<<<<<<< HEAD
         # tip_gus needed to authorized the download
         print tip_gus, file_gus
 
-        answer = yield FileOperations().download_file(file_gus)
-=======
-        try:
-            # TODO tests tip_gus and file_gus format
-
-            answer = yield FileOperations().get_file_access(tip_gus, file_gus)
->>>>>>> 199fcce0
+        answer = yield FileOperations().get_file_access(tip_gus, file_gus)
 
         # verify if receiver can, in fact, download the file, otherwise
         # raise DownloadLimitExceeded
 
-<<<<<<< HEAD
         fileContent = answer['data']
         # keys:  'content'  'sha2sum'  'size' : 'content_type' 'file_name'
-=======
-            file_desc = answer['data']
-            # keys:  'content'  'sha2sum'  'size' : 'content_type' 'file_name'
->>>>>>> 199fcce0
 
         self.set_status(answer['code'])
 
-<<<<<<< HEAD
         self.set_header('Content-Type', fileContent['content_type'])
         self.set_header('Content-Length', fileContent['size'])
         self.set_header('Etag', '"%s"' % fileContent['sha2sum'])
 
-        self.write(fileContent['content'])
+        filelocation = os.path.join(settings.config.advanced.submissions_dir, file_gus)
 
-=======
-            self.set_header('Content-Type', file_desc['content_type'])
-            self.set_header('Content-Length', file_desc['size'])
-            self.set_header('Etag', '"%s"' % file_desc['sha2sum'])
+        chunk_size = 8192
+        filedata = ''
+        with open(filelocation, "rb") as requestf:
+            fdesc.setNonBlocking(requestf.fileno())
+            while True:
+                chunk = requestf.read(chunk_size)
+                filedata += chunk
+                if len(chunk) == 0:
+                    break
 
-            filelocation = os.path.join(config.advanced.submissions_dir, file_desc['file_gus'])
-
-            chunk_size = 8192
-            filedata = ''
-            with open(filelocation, "rb") as requestf:
-                fdesc.setNonBlocking(requestf.fileno())
-                while True:
-                    chunk = requestf.read(chunk_size)
-                    filedata += chunk
-                    if len(chunk) == 0:
-                        break
-
-            self.write(filedata)
-
-        except (InvalidInputFormat, TipGusNotFound, FileGusNotFound) as error:
-            self.write_error(error)
->>>>>>> 199fcce0
-
+        self.write(filedata)
         self.finish()