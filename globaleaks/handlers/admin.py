# -*- coding: UTF-8
#
#   admin
#   *****
# Implementation of the code executed when an HTTP client reach /admin/* URI
#
from globaleaks.settings import transact
from globaleaks.handlers.base import BaseHandler
from globaleaks.handlers.authentication import authenticated
from globaleaks.rest import errors, requests
from globaleaks.models import now, Receiver, Context, Node

from twisted.internet.defer import inlineCallbacks
from globaleaks import utils


def admin_serialize_node(node):
    response = {
      'name': unicode(node.name),
      'description': unicode(node.description),
      'hidden_service': unicode(node.hidden_service),
      'public_site': unicode(node.public_site),
      'stats_update_time': int(node.stats_update_time),
      'email': unicode(node.email),
      'notification_settings': dict(node.notification_settings) if node.notification_settings else {},
      'languages': list(node.languages) if node.languages else []
    }
    return response

def admin_serialize_context(context):
    context_dict = {
        "context_gus": context.id,
        "name": context.name,
        "description": context.description,
        "selectable_receiver": context.selectable_receiver,
        "tip_max_access": context.tip_max_access,
        "tip_timetolive": context.tip_timetolive,
        "file_max_download": context.file_max_download,
        "escalation_threshold": context.escalation_threshold,
        "fields": context.fields if context.fields else [],
        "receivers": [],
    }
    for receiver in context.receivers:
        context_dict['receivers'].append(receiver.id)

    return context_dict

def admin_serialize_receiver(receiver):
    import copy
    receiver_dict = {
        "receiver_gus": unicode(receiver.id),
        "name": unicode(receiver.name),
        "description": unicode(receiver.description),
        "update_date": unicode(utils.prettyDateTime(receiver.last_update)),
        "receiver_level": int(receiver.receiver_level),
        "can_delete_submission": bool(receiver.can_delete_submission),
        "can_postpone_expiration": bool(receiver.can_postpone_expiration),
        "can_configure_delivery": bool(receiver.can_configure_delivery),
        "can_configure_notification": bool(receiver.can_configure_notification),
        "username": unicode(receiver.username),
        "password": unicode(receiver.password),
        "notification_fields": dict(receiver.notification_fields or {'mail_address': ''}),
        "contexts": []
    }

    for context in receiver.contexts:
        receiver_dict['contexts'].append(context.id)

    return receiver_dict


@transact
def get_node(store):
    node = store.find(Node).one()
    return admin_serialize_node(node)

@transact
def update_node(store, request):
    """
    Update the node, setting the last update time on it.

    Password:
        If old_password and password are present, password update is performed

    Returns:
        the last update time of the node as a :class:`datetime.datetime`
        instance
    """
    node = store.find(Node).one()

    if request['old_password'] and request['password']:
        if node.password == request['old_password']:
            node.password = request['password']

    del request['old_password']
    del request['password']

    node.update(request)

    node_desc = admin_serialize_node(node)
    return node_desc


@transact
def get_context_list(store):
    """
    Returns:
        (dict) the current context list serialized.
    """
    contexts = store.find(Context)
    context_list = []

    for context in contexts:
        context_list.append(admin_serialize_context(context))

    return context_list

@transact
def create_context(store, request):
    """
    Creates a new context from the request of a client.

    We associate to the context the list of receivers and if the receiver is
    not valid we raise a ReceiverGusNotFound exception.

    Args:
        (dict) the request containing the keys to set on the model.

    Returns:
        (dict) representing the configured context
    """
    if 'receivers' in request:
        receivers = request['receivers']
        del request['receivers']

    context = Context(request)
    store.add(context)

    for receiver_id in receivers:
        receiver = store.find(Receiver, Receiver.id == receiver_id).one()
        if not receiver:
            raise errors.ReceiverGusNotFound
        context.receivers.add(receiver)

    return admin_serialize_context(context)

@transact
def get_context(store, context_gus):
    """
    Returns:
        (dict) the currently configured node.
    """
    context = store.find(Context, Context.id == unicode(context_gus)).one()

    if not context:
        raise errors.ContextGusNotFound

    return admin_serialize_context(context)

@transact
def update_context(store, context_gus, request):
    """
    Updates the specified context. If the key receivers is specified we remove
    the current receivers of the Context and reset set it to the new specified
    ones.
    If no such context exists raises :class:`globaleaks.errors.ContextGusNotFound`.

    Args:
        context_gus:
            (unicode) the context_gus of the context to update

        request:
            (dict) the request to use to set the attributes of the Context

    Returns:
            (dict) the serialized object updated
    """
    context = store.find(Context, Context.id == unicode(context_gus)).one()

    if not context:
        raise errors.ContextGusNotFound

    receivers = request.get('receivers')
    del request['receivers']

    context.update(request)

    for receiver in context.receivers:
        context.receivers.remove(receiver)

    for receiver_id in receivers:
        receiver = store.find(Receiver, Receiver.id == receiver_id).one()
        context.receivers.add(receiver)

    context_desc = admin_serialize_context(context)
    context.last_update = now()
    return context_desc

@transact
def delete_context(store, context_gus):
    """
    Deletes the specified context. If no such context exists raises
    :class:`globaleaks.errors.ContextGusNotFound`.

    Args:
        context_gus: the context gus of the context to remove.
    """
    context = store.find(Context, Context.id == unicode(context_gus)).one()

    if not context:
        raise errors.ContextGusNotFound

    store.remove(context)

@transact
def get_receiver_list(store):
    """
    Returns:
        (list) the list of receivers
    """
    receiver_list = []

    receivers = store.find(Receiver)
    for receiver in receivers:
        receiver_list.append(admin_serialize_receiver(receiver))

    return receiver_list

@transact
def create_receiver(store, request):
    """
    Creates a new receiver.
    Returns:
        (dict) the configured receiver
    """
    contexts = request.get('contexts')
    del request['contexts']

    if 'mail_address' not in request['notification_fields']:
        raise errors.NoEmailSpecified

    receiver = Receiver(request)
    receiver.username = request['notification_fields']['mail_address']

    store.add(receiver)

    for context_id in contexts:
        context = store.find(Context, Context.id == context_id).one()
        if not context:
            raise errors.ContextGusNotFound
        context.receivers.add(receiver)

    return admin_serialize_receiver(receiver)

@transact
def get_receiver(store, id):
    """
    raises :class:`globaleaks.errors.ReceiverGusNotFound` if the receiver does
    not exist.
    Returns:
        (dict) the receiver

    """
    receiver = store.find(Receiver, Receiver.id == unicode(id)).one()

    if not receiver:
        raise errors.ReceiverGusNotFound

    return admin_serialize_receiver(receiver)

@transact
def update_receiver(store, id, request):
    """
    Updates the specified receiver with the details.
    raises :class:`globaleaks.errors.ReceiverGusNotFound` if the receiver does
    not exist.
    """
    receiver = store.find(Receiver, Receiver.id == unicode(id)).one()

    if not receiver:
        raise errors.ReceiverGusNotFound

    contexts = request.get('contexts')
    del request['contexts']

    receiver.update(request)

    for context in receiver.contexts:
        store.remove(context)

    for context_id in contexts:
        context = store.find(Context, Context.id == context_id).one()
        if not context:
            raise errors.ContextGusNotFound
        receiver.contexts.add(context)

    receiver_desc = admin_serialize_receiver(receiver)
    receiver.last_update = now()
    return receiver_desc

@transact
def delete_receiver(store, id):

    receiver = store.find(Receiver, Receiver.id == unicode(id)).one()

    if not receiver:
        raise errors.ReceiverGusNotFound

    store.remove(receiver)


# ---------------------------------
# Below starts the Cyclone handlers
# ---------------------------------


class NodeInstance(BaseHandler):
    """
    A1
    Get the node main settings, update the node main settings, it works in a single static
    table, in models/admin.py

    /node
    """
    @inlineCallbacks
    @authenticated('admin')
    def get(self, *uriargs):
        """
        Parameters: None
        Response: adminNodeDesc
        Errors: NodeNotFound
        """
        node_description = yield get_node()
        self.set_status(200)
        self.finish(node_description)

    @inlineCallbacks
    @authenticated('admin')
    def put(self, *uriargs):
        """
        Request: adminNodeDesc
        Response: adminNodeDesc
        Errors: InvalidInputFormat

        Changes the node public node configuration settings.
        """
        request = self.validate_message(self.request.body,
                requests.adminNodeDesc)

        response = yield update_node(request)

        self.set_status(202) # Updated
        self.finish(response)

class ContextsCollection(BaseHandler):
    """
    A2
    Return a list of all the available contexts, in elements.

    /admin/context
    """
    @inlineCallbacks
    @authenticated('admin')
    def get(self, *uriargs):
        """
        Parameters: None
        Response: adminContextList
        Errors: None
        """
        response = yield get_context_list()

        self.set_status(200)
        self.finish(response)

    @inlineCallbacks
    @authenticated('admin')
    def post(self, *uriargs):
        """
        Request: adminContextDesc
        Response: adminContextDesc
        Errors: InvalidInputFormat, ReceiverGusNotFound
        """
        request = self.validate_message(self.request.body, requests.adminContextDesc)
        response = yield create_context(request)

        self.set_status(201) # Created
        self.finish(response)

class ContextInstance(BaseHandler):
    """
    A3
    classic CRUD in the single Context resource.
    """

    @inlineCallbacks
    @authenticated('admin')
    def get(self, context_gus, *uriargs):
        """
        Parameters: context_gus
        Response: adminContextDesc
        Errors: ContextGusNotFound, InvalidInputFormat
        """
        response = yield get_context(context_gus)
        self.set_status(200)
        self.finish(response)

    @inlineCallbacks
    @authenticated('admin')
    def put(self, context_gus, *uriargs):
        """
        Request: adminContextDesc
        Response: adminContextDesc
        Errors: InvalidInputFormat, ContextGusNotFound, ReceiverGusNotFound
        """
        request = self.validate_message(self.request.body,
                                        requests.adminContextDesc)

        response = yield update_context(context_gus, request)

        self.set_status(202) # Updated
        self.finish(response)

    @inlineCallbacks
    @authenticated('admin')
    def delete(self, context_gus, *uriargs):
        """
        Request: adminContextDesc
        Response: None
        Errors: InvalidInputFormat, ContextGusNotFound
        """
        yield delete_context(context_gus)
        self.set_status(200)

class ReceiversCollection(BaseHandler):
    """
    A4
    List all available receivers present in the node.
    """

    @inlineCallbacks
    @authenticated('admin')
    def get(self, *uriargs):
        """
        Parameters: None
        Response: adminReceiverList
        Errors: None

        Admin operation: return all the receiver present in the Node
        """
        response = yield get_receiver_list()

        self.set_status(200)
        self.finish(response)

    @inlineCallbacks
    @authenticated('admin')
    def post(self, *uriargs):
        """
        Request: adminReceiverDesc
        Response: adminReceiverDesc
        Errors: InvalidInputFormat, ContextGusNotFound

        Create a new receiver
        """
        request = self.validate_message(self.request.body,
                requests.adminReceiverDesc)

        response = yield create_receiver(request)

        self.set_status(201) # Created
        self.finish(response)

class ReceiverInstance(BaseHandler):
    """
    A5
    AdminReceivers: classic CRUD in a 'receiver' resource
    A receiver can stay in more than one context, then is expected in POST/PUT
    operations a list of tarGET contexts is passed. Operation here, mostly are
    handled by models/receiver.py, and act on the administrative side of the
    receiver. a receiver performing operation in their profile, has an API
    implemented in handlers.receiver
    """

    @inlineCallbacks
    @authenticated('admin')
    def get(self, receiver_gus, *uriargs):
        """
        Parameters: receiver_gus
        Response: adminReceiverDesc
        Errors: InvalidInputFormat, ReceiverGusNotFound

        Get an existent Receiver instance.
        """
        response = yield get_receiver(receiver_gus)

        self.set_status(200)
        self.finish(response)

    @inlineCallbacks
    @authenticated('admin')
    def put(self, receiver_gus, *uriargs):
        """
        Request: adminReceiverDesc
        Response: adminReceiverDesc
        Errors: InvalidInputFormat, ReceiverGusNotFound, ContextGus

        Update information about a Receiver, return the instance updated.
        """
        request = self.validate_message(self.request.body, requests.adminReceiverDesc)

        response = yield update_receiver(receiver_gus, request)

        self.set_status(201)
        self.finish(response)

    @inlineCallbacks
    @authenticated('admin')
    def delete(self, receiver_gus, *uriargs):
        """
        Parameter: receiver_gus
        Request: None
        Response: None
        Errors: InvalidInputFormat, ReceiverGusNotFound
        """
        yield delete_receiver(receiver_gus)

        self.set_status(200)
        self.finish()

<<<<<<< HEAD
class PluginCollection(BaseHandler):
    """
    A6
    Return the list of all pluging (python file containing a self contained name, with an
    univoque name) available on the system.
    """

    @inlineCallbacks
    def get(self, *uriargs):
        """
        Parameters: None
        Response: adminPluginList
        Errors: None

        This handler is one of the few that do not operate versus the database model, and
        then do not use CrudOperation, but works in the filesystem.
        Checks the plugin presents in the appropriate directory and return a list with
        name and properties.
        """

        # This is not a transact, it's right
        plugin_descriptive_list = settings.notification_plugins
        self.set_status(200)
        self.write(plugin_descriptive_list)


class StatisticsCollection(BaseHandler):
    """
    AB
    Return all administrative statistics of the node.
    """

    @inlineCallbacks
    def get(self, *uriargs):
        """
        Parameters: None
        Response: adminStatsList
        Errors: None
        """
        pass
=======

# Removed from the Admin API
# plugin_descriptive_list = yield PluginManager.get_all()
>>>>>>> e54f422f
<|MERGE_RESOLUTION|>--- conflicted
+++ resolved
@@ -527,49 +527,6 @@
         self.set_status(200)
         self.finish()
 
-<<<<<<< HEAD
-class PluginCollection(BaseHandler):
-    """
-    A6
-    Return the list of all pluging (python file containing a self contained name, with an
-    univoque name) available on the system.
-    """
-
-    @inlineCallbacks
-    def get(self, *uriargs):
-        """
-        Parameters: None
-        Response: adminPluginList
-        Errors: None
-
-        This handler is one of the few that do not operate versus the database model, and
-        then do not use CrudOperation, but works in the filesystem.
-        Checks the plugin presents in the appropriate directory and return a list with
-        name and properties.
-        """
-
-        # This is not a transact, it's right
-        plugin_descriptive_list = settings.notification_plugins
-        self.set_status(200)
-        self.write(plugin_descriptive_list)
-
-
-class StatisticsCollection(BaseHandler):
-    """
-    AB
-    Return all administrative statistics of the node.
-    """
-
-    @inlineCallbacks
-    def get(self, *uriargs):
-        """
-        Parameters: None
-        Response: adminStatsList
-        Errors: None
-        """
-        pass
-=======
 
 # Removed from the Admin API
 # plugin_descriptive_list = yield PluginManager.get_all()
->>>>>>> e54f422f
