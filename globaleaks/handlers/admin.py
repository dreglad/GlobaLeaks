# -*- coding: UTF-8
#
#   admin
#   *****
# Implementation of the code executed when an HTTP client reach /admin/* URI
#
import os
from PIL import Image, ImageDraw
from random import randint

from globaleaks.settings import transact, GLSetting
from globaleaks.handlers.base import BaseHandler
from globaleaks.handlers.authentication import authenticated, transport_security_check
from globaleaks.rest import errors, requests
from globaleaks.models import Receiver, Context, Node, Notification

from twisted.internet.defer import inlineCallbacks
from globaleaks import utils, security
from globaleaks.utils import log
from globaleaks.db import import_memory_variables

def admin_serialize_node(node):
    response = {
        "name": node.name,
        "description": node.description,
        "creation_date": utils.pretty_date_time(node.creation_date),
        "last_update": utils.pretty_date_time(node.last_update),
        "hidden_service": node.hidden_service,
        "public_site": node.public_site,
        "stats_update_time": node.stats_update_time,
        "email": node.email,
        "version": GLSetting.version_string,
        "languages": list(node.languages) if node.languages else [],
        # extended settings info:
        'maximum_filesize': node.maximum_filesize,
        'maximum_namesize': node.maximum_namesize,
        'maximum_descsize': node.maximum_descsize,
        'maximum_textsize': node.maximum_textsize,
        'exception_email': node.exception_email,
        'tor2web_admin': GLSetting.memory_copy.tor2web_admin,
        'tor2web_submission': GLSetting.memory_copy.tor2web_submission,
        'tor2web_tip': GLSetting.memory_copy.tor2web_tip,
        'tor2web_receiver': GLSetting.memory_copy.tor2web_receiver,
        'tor2web_unauth': GLSetting.memory_copy.tor2web_unauth,
    }
    return response

def admin_serialize_context(context):
    context_dict = {
        "context_gus": context.id,
        "name": context.name,
        "description": context.description,
        "creation_date": utils.pretty_date_time(context.creation_date),
        "last_update": utils.pretty_date_time(context.last_update),
        "selectable_receiver": context.selectable_receiver,
        "tip_max_access": context.tip_max_access,
        "tip_timetolive": context.tip_timetolive,
        "submission_timetolive": context.submission_timetolive,
        "file_max_download": context.file_max_download,
        "escalation_threshold": context.escalation_threshold,
        "fields": context.fields if context.fields else [],
        "receivers": [],
        # extended settings info:
        "receipt_regexp": context.receipt_regexp,
        "receipt_description": context.receipt_description,
        "submission_introduction": context.submission_introduction,
        "submission_disclaimer": context.submission_disclaimer,
        "tags": context.tags,
        "file_required": context.file_required,
    }
    
    for receiver in context.receivers:
        context_dict['receivers'].append(receiver.id)

    return context_dict

def admin_serialize_receiver(receiver):
    receiver_dict = {
        "receiver_gus": receiver.id,
        "name": receiver.name,
        "description": receiver.description,
        "creation_date": utils.pretty_date_time(receiver.creation_date),
        "last_update": utils.pretty_date_time(receiver.last_update),
        "receiver_level": receiver.receiver_level,
        "can_delete_submission": receiver.can_delete_submission,
        "username": receiver.username,
        "notification_fields": dict(receiver.notification_fields or {'mail_address': ''}),
        "failed_login": receiver.failed_login,
        "password": u"",
<<<<<<< HEAD
        "gpg_key_status": receiver.gpg_key_status,
        "gpg_key_info": receiver.gpg_key_info,
        "gpg_key_fingerprint": receiver.gpg_key_fingerprint,
        "contexts": []
=======
        "contexts": [],
        "tags": receiver.tags,
        "comment_notification": receiver.comment_notification,
        "tip_notification": receiver.tip_notification,
        "file_notification": receiver.file_notification,
>>>>>>> 7af54d4f
    }
    for context in receiver.contexts:
        receiver_dict['contexts'].append(context.id)

    return receiver_dict


@transact
def get_node(store):
    return admin_serialize_node(store.find(Node).one())

@transact
def update_node(store, request):
    """
    Update the node, setting the last update time on it.

    Password:
        If old_password and password are present, password update is performed

    URLs:
        If one url is present, is properly validated

    Returns:
        the last update time of the node as a :class:`datetime.datetime`
        instance
    """
    node = store.find(Node).one()

    if len(request['old_password']) and len(request['password']):
        node.password = security.change_password(node.password,
                                    request['old_password'], request['password'], node.salt)
        log.info("Administrator password update %s => %s" %
                 (request['old_password'], request['password'] ))

    if len(request['public_site']) > 1:
        if not utils.acquire_url_address(request['public_site'], hidden_service=True, http=True):
            log.err("Invalid public page regexp in [%s]" % request['public_site'])
            raise errors.InvalidInputFormat("Invalid public site")

    if len(request['hidden_service']) > 1:
        if not utils.acquire_url_address(request['hidden_service'], hidden_service=True, http=False):
            log.err("Invalid hidden service regexp in [%s]" % request['hidden_service'])
            raise errors.InvalidInputFormat("Invalid hidden service")

    # name, description tor2web boolean value are acquired here
    node.update(request)
    node.last_update = utils.datetime_now()

    return admin_serialize_node(node)

@transact
def get_context_list(store):
    """
    Returns:
        (dict) the current context list serialized.
    """
    contexts = store.find(Context)
    context_list = []

    for context in contexts:
        context_list.append(admin_serialize_context(context))

    return context_list


def fields_validation(fields_list):

    if not len(fields_list):
        raise errors.InvalidInputFormat("Missing fields list")

    # the required keys are already validated by validate_jmessage
    # with globaleaks/rest/base.py formFieldDict
    # here are validated the types and the internal format

    accepted_form_type = [ "text", "radio", "select", "multiple",
                           "checkboxes",  "textarea", "number",
                           "url", "phone", "email" ]

    for field_desc in fields_list:
        check_type = field_desc['type']
        if not check_type in accepted_form_type:
            raise errors.InvalidInputFormat("Wrong type '%s' in %s" %
                                            (check_type, field_desc['name']) )


@transact
def create_context(store, request):
    """
    Creates a new context from the request of a client.

    We associate to the context the list of receivers and if the receiver is
    not valid we raise a ReceiverGusNotFound exception.

    Args:
        (dict) the request containing the keys to set on the model.

    Returns:
        (dict) representing the configured context
    """
    receivers = request.get('receivers', [])
    context = Context(request)

    if not request['fields']:
        # When a new context is create, assign default fields, if not supply
        assigned_fields = [
            {u'hint': u"Describe your tip-off with a line/title",
             u'name': u'Short title', u'presentation_order': 1,
             u'required': True, u'type': u'text', u'value': u'' },
            {u'hint': u'Describe the details of your tip-off',
              u'name': u'Full description', u'presentation_order': 2,
              u'required': True, u'type': u'text',
              u'value': u"" },
            {u'hint': u"Describe the submitted files",
             u'name': u'Files description', u'presentation_order': 3,
             u'required': False, u'type': u'text', u'value': u'' },
        ]
    else:
        assigned_fields = request['fields']

    # may raise InvalidInputFormat if fields format do not fit
    fields_validation(assigned_fields)
    context.fields = assigned_fields

    # These "advanced settings" fields are set here as default, because
    # The client at the moment send them empty.
    context.receipt_regexp = GLSetting.defaults.receipt_regexp
    context.receipt_description ="This sequence here is your receipt "\
    "keep good care of it as it will allow you to access your submission"

    context.submission_introduction = "Here you can submit your tip-off and the files"
    context.submission_disclaimer = "Thank you for your contribution, your submission is complete"

    context.tags = request['tags']

    if len(request['name']) < 1:
        log.err("Invalid request: name is an empty string")
        raise errors.InvalidInputFormat("Context name is missing (1 char required)")

    # Check that do not exists a Context with the proposed new name
    homonymous = store.find(Context, Context.name == unicode(request['name'])).count()
    if homonymous:
        log.err("Creation error: already present context with the specified name: %s"
                % request['name'])
        raise errors.ExpectedUniqueField('name', request['name'])

    if context.escalation_threshold and context.selectable_receiver:
        log.err("Parameter conflict in context creation")
        raise errors.ContextParameterConflict

    for receiver_id in receivers:
        receiver = store.find(Receiver, Receiver.id == unicode(receiver_id)).one()
        if not receiver:
            log.err("Creation error: unexistent context can't be associated")
            raise errors.ReceiverGusNotFound
        context.receivers.add(receiver)

    store.add(context)

    return admin_serialize_context(context)

@transact
def get_context(store, context_gus):
    """
    Returns:
        (dict) the currently configured node.
    """
    context = store.find(Context, Context.id == unicode(context_gus)).one()

    if not context:
        log.err("Requested invalid context")
        raise errors.ContextGusNotFound

    return admin_serialize_context(context)

@transact
def update_context(store, context_gus, request):
    """
    Updates the specified context. If the key receivers is specified we remove
    the current receivers of the Context and reset set it to the new specified
    ones.
    If no such context exists raises :class:`globaleaks.errors.ContextGusNotFound`.

    Args:
        context_gus:
            (unicode) the context_gus of the context to update

        request:
            (dict) the request to use to set the attributes of the Context

    Returns:
            (dict) the serialized object updated
    """
    context = store.find(Context, Context.id == unicode(context_gus)).one()

    if not context:
         raise errors.ContextGusNotFound

    # Check that do not exists already a Context with the proposed name
    homonymous = store.find(Context,
        ( Context.name == unicode(request['name']), Context.id != unicode(context_gus)) ).count()
    if homonymous:
        log.err("Update error: already present context with the specified name: %s" %
                request['name'])
        raise errors.ExpectedUniqueField('name', request['name'])

    for receiver in context.receivers:
        context.receivers.remove(receiver)

    receivers = request.get('receivers', [])
    for receiver_id in receivers:
        receiver = store.find(Receiver, Receiver.id == unicode(receiver_id)).one()
        if not receiver:
            log.err("Update error: unexistent receiver can't be associated")
            raise errors.ReceiverGusNotFound
        context.receivers.add(receiver)

    context.update(request)
    context.fields = request['fields']
    context.tags = request['tags']
    context.last_update = utils.datetime_now()

    return admin_serialize_context(context)

@transact
def delete_context(store, context_gus):
    """
    Deletes the specified context. If no such context exists raises
    :class:`globaleaks.errors.ContextGusNotFound`.

    Args:
        context_gus: the context gus of the context to remove.
    """
    context = store.find(Context, Context.id == unicode(context_gus)).one()

    if not context:
        log.err("Invalid context requested in removal")
        raise errors.ContextGusNotFound

    store.remove(context)


@transact
def get_receiver_list(store):
    """
    Returns:
        (list) the list of receivers
    """
    receiver_list = []

    receivers = store.find(Receiver)
    for receiver in receivers:
        receiver_list.append(admin_serialize_receiver(receiver))

    return receiver_list


def create_random_receiver_portrait(receiver_uuid):
    """
    Create a simple random gradient image, useful to recognize
    different Receivers by eye, until they do not change a portrait
    """
    img = Image.new("RGB", (300,300), "#FFFFFF")
    draw = ImageDraw.Draw(img)

    r,g,b = randint(0,255), randint(0,255), randint(0,255)
    dr = (randint(0,255) - r)/300.
    dg = (randint(0,255) - g)/300.
    db = (randint(0,255) - b)/300.
    for i in range(300):
        r,g,b = r+dr, g+dg, b+db
        draw.line((i,0,i,300), fill=(int(r),int(g),int(b)))

    img.thumbnail((120, 120), Image.ANTIALIAS)
    img.save(os.path.join(GLSetting.static_path, "%s_120.png" % receiver_uuid),"PNG")
    img.thumbnail((40, 40), Image.ANTIALIAS)
    img.save(os.path.join(GLSetting.static_path, "%s_40.png" % receiver_uuid),"PNG")
    # perhaps think that we do not want OS operations during a receiver creation operations ?


@transact
def create_receiver(store, request):
    """
    Creates a new receiver.
    Returns:
        (dict) the configured receiver
    """
    mail_address = utils.acquire_mail_address(request)
    if not mail_address:
        raise errors.NoEmailSpecified

    # Pretend that username is unique:
    homonymous = store.find(Receiver, Receiver.username == mail_address).count()
    if homonymous:
        log.err("Creation error: already present receiver with the requested username: %s" % mail_address)
        raise errors.ExpectedUniqueField('mail_address', mail_address)

    receiver = Receiver(request)

    receiver.username = mail_address
    receiver.notification_fields = request['notification_fields']
    receiver.failed_login = 0
<<<<<<< HEAD
    receiver.gpg_key_status = Receiver._gpg_types[0] # Disabled at creation time
=======
    receiver.tags = request['tags']
>>>>>>> 7af54d4f

    # A password strength checker need to be implemented in the client, but here a
    # minimal check is put
    if not len(request['password']) >= security.MINIMUM_PASSWORD_LENGTH:
        log.err("Password of almost %d byte needed " % security.MINIMUM_PASSWORD_LENGTH)
        raise errors.InvalidInputFormat("Password of almost %d byte needed " %
                                        security.MINIMUM_PASSWORD_LENGTH)
    receiver.password = security.hash_password(request['password'], mail_address)

    store.add(receiver)
    create_random_receiver_portrait(receiver.id)

    contexts = request.get('contexts', [])
    for context_id in contexts:
        context = store.find(Context, Context.id == context_id).one()
        if not context:
            log.err("Creation error: unexistent receiver can't be associated")
            raise errors.ContextGusNotFound
        context.receivers.add(receiver)

    return admin_serialize_receiver(receiver)

@transact
def get_receiver(store, id):
    """
    raises :class:`globaleaks.errors.ReceiverGusNotFound` if the receiver does
    not exist.
    Returns:
        (dict) the receiver

    """
    receiver = store.find(Receiver, Receiver.id == unicode(id)).one()

    if not receiver:
        log.err("Requested invalid receiver")
        raise errors.ReceiverGusNotFound

    return admin_serialize_receiver(receiver)


@transact
def update_receiver(store, id, request):
    """
    Updates the specified receiver with the details.
    raises :class:`globaleaks.errors.ReceiverGusNotFound` if the receiver does
    not exist.
    """
    receiver = store.find(Receiver, Receiver.id == unicode(id)).one()

    if not receiver:
        raise errors.ReceiverGusNotFound

    mail_address = utils.acquire_mail_address(request)
    if not mail_address:
        raise errors.NoEmailSpecified

    homonymous = store.find(Receiver,
        ( Receiver.username == mail_address, Receiver.id != unicode(id)) ).count()
    if homonymous:
        log.err("Update error: already present receiver with the requested username: %s" % mail_address)
        raise errors.ExpectedUniqueField('mail_address', mail_address)

    receiver.username = mail_address
    receiver.notification_fields = request['notification_fields']
    receiver.tags = request['tags']

    if len(request['password']):
        # admin override password without effort :)
        receiver.password = security.hash_password(request['password'], mail_address)

    contexts = request.get('contexts', [])

    for context in receiver.contexts:
        receiver.contexts.remove(context)

    for context_id in contexts:
        context = store.find(Context, Context.id == context_id).one()
        if not context:
            log.err("Update error: unexistent context can't be associated")
            raise errors.ContextGusNotFound
        receiver.contexts.add(context)

    receiver.update(request)
    receiver.last_update = utils.datetime_now()

    return admin_serialize_receiver(receiver)

@transact
def delete_receiver(store, id):

    receiver = store.find(Receiver, Receiver.id == unicode(id)).one()

    if not receiver:
        log.err("Invalid receiver requested in removal")
        raise errors.ReceiverGusNotFound

    portrait_120 = os.path.join(GLSetting.static_path, "%s_120.png" % id)
    portrait_40 = os.path.join(GLSetting.static_path, "%s_40.png" % id)

    if os.path.exists(portrait_120):
        os.unlink(portrait_120)

    if os.path.exists(portrait_40):
        os.unlink(portrait_40)

    store.remove(receiver)


# ---------------------------------
# Below starts the Cyclone handlers
# ---------------------------------


class NodeInstance(BaseHandler):
    """
    A1
    Get the node main settings, update the node main settings, it works in a single static
    table, in models/admin.py

    /node
    """
    @inlineCallbacks
    @transport_security_check('admin')
    @authenticated('admin')
    def get(self, *uriargs):
        """
        Parameters: None
        Response: adminNodeDesc
        Errors: NodeNotFound
        """
        node_description = yield get_node()
        self.set_status(200)
        self.finish(node_description)

    @inlineCallbacks
    @transport_security_check('admin')
    @authenticated('admin')
    def put(self, *uriargs):
        """
        Request: adminNodeDesc
        Response: adminNodeDesc
        Errors: InvalidInputFormat

        Changes the node public node configuration settings.
        """
        request = self.validate_message(self.request.body,
                requests.adminNodeDesc)

        yield update_node(request)

        # align the memory variables with the new updated data
        yield import_memory_variables()

        node_description = yield get_node()

        self.set_status(202) # Updated
        self.finish(node_description)

class ContextsCollection(BaseHandler):
    """
    A2
    Return a list of all the available contexts, in elements.

    /admin/context
    """
    @inlineCallbacks
    @transport_security_check('admin')
    @authenticated('admin')
    def get(self, *uriargs):
        """
        Parameters: None
        Response: adminContextList
        Errors: None
        """
        response = yield get_context_list()

        self.set_status(200)
        self.finish(response)

    @inlineCallbacks
    @transport_security_check('admin')
    @authenticated('admin')
    def post(self, *uriargs):
        """
        Request: adminContextDesc
        Response: adminContextDesc
        Errors: InvalidInputFormat, ReceiverGusNotFound
        """
        request = self.validate_message(self.request.body, requests.adminContextDesc)

        response = yield create_context(request)

        self.set_status(201) # Created
        self.finish(response)

class ContextInstance(BaseHandler):
    """
    A3
    classic CRUD in the single Context resource.
    """

    @inlineCallbacks
    @transport_security_check('admin')
    @authenticated('admin')
    def get(self, context_gus, *uriargs):
        """
        Parameters: context_gus
        Response: adminContextDesc
        Errors: ContextGusNotFound, InvalidInputFormat
        """
        response = yield get_context(context_gus)
        self.set_status(200)
        self.finish(response)

    @inlineCallbacks
    @authenticated('admin')
    @transport_security_check('admin')
    def put(self, context_gus, *uriargs):
        """
        Request: adminContextDesc
        Response: adminContextDesc
        Errors: InvalidInputFormat, ContextGusNotFound, ReceiverGusNotFound
        """

        request = self.validate_message(self.request.body,
                                        requests.adminContextDesc)

        response = yield update_context(context_gus, request)

        self.set_status(202) # Updated
        self.finish(response)

    @inlineCallbacks
    @transport_security_check('admin')
    @authenticated('admin')
    def delete(self, context_gus, *uriargs):
        """
        Request: adminContextDesc
        Response: None
        Errors: InvalidInputFormat, ContextGusNotFound
        """
        yield delete_context(context_gus)
        self.set_status(200)

class ReceiversCollection(BaseHandler):
    """
    A4
    List all available receivers present in the node.
    """

    @inlineCallbacks
    @transport_security_check('admin')
    @authenticated('admin')
    def get(self, *uriargs):
        """
        Parameters: None
        Response: adminReceiverList
        Errors: None

        Admin operation: return all the receiver present in the Node
        """
        response = yield get_receiver_list()

        self.set_status(200)
        self.finish(response)

    @inlineCallbacks
    @transport_security_check('admin')
    @authenticated('admin')
    def post(self, *uriargs):
        """
        Request: adminReceiverDesc
        Response: adminReceiverDesc
        Errors: InvalidInputFormat, ContextGusNotFound

        Create a new receiver
        """
        request = self.validate_message(self.request.body,
                requests.adminReceiverDesc)

        response = yield create_receiver(request)

        self.set_status(201) # Created
        self.finish(response)

class ReceiverInstance(BaseHandler):
    """
    A5
    AdminReceivers: classic CRUD in a 'receiver' resource
    A receiver can stay in more than one context, then is expected in POST/PUT
    operations a list of tarGET contexts is passed. Operation here, mostly are
    handled by models/receiver.py, and act on the administrative side of the
    receiver. a receiver performing operation in their profile, has an API
    implemented in handlers.receiver
    """

    @inlineCallbacks
    @transport_security_check('admin')
    @authenticated('admin')
    def get(self, receiver_gus, *uriargs):
        """
        Parameters: receiver_gus
        Response: adminReceiverDesc
        Errors: InvalidInputFormat, ReceiverGusNotFound

        Get an existent Receiver instance.
        """
        response = yield get_receiver(receiver_gus)

        self.set_status(200)
        self.finish(response)

    @inlineCallbacks
    @transport_security_check('admin')
    @authenticated('admin')
    def put(self, receiver_gus, *uriargs):
        """
        Request: adminReceiverDesc
        Response: adminReceiverDesc
        Errors: InvalidInputFormat, ReceiverGusNotFound, ContextGus

        Update information about a Receiver, return the instance updated.
        """
        request = self.validate_message(self.request.body, requests.adminReceiverDesc)

        response = yield update_receiver(receiver_gus, request)

        self.set_status(201)
        self.finish(response)

    @inlineCallbacks
    @transport_security_check('admin')
    @authenticated('admin')
    def delete(self, receiver_gus, *uriargs):
        """
        Parameter: receiver_gus
        Request: None
        Response: None
        Errors: InvalidInputFormat, ReceiverGusNotFound
        """
        yield delete_receiver(receiver_gus)

        self.set_status(200)
        self.finish()


# Notification section:

def admin_serialize_notification(notif):
    notification_dict = {
        'server': notif.server if notif.server else u"",
        'port': notif.port if notif.port else u"",
        'username': notif.username if notif.username else u"",
        'password': notif.password if notif.password else u"",
        'security': notif.security if notif.security else u"",
        'tip_template': notif.tip_template if notif.tip_template else u"",
        'tip_mail_title': notif.tip_mail_title if notif.tip_mail_title else u"",
        'file_template': notif.file_template if notif.file_template else u"",
        'file_mail_title': notif.file_mail_title if notif.file_mail_title else u"",
        'comment_template': notif.comment_template if notif.comment_template else u"",
        'comment_mail_title': notif.comment_mail_title if notif.comment_mail_title else u"",
        'activation_template': notif.activation_template if notif.activation_template else u"",
        'activation_mail_title': notif.activation_mail_title if notif.activation_mail_title else u"",
    }
    return notification_dict

@transact
def get_notification(store):
    try:
        notif = store.find(Notification).one()
    except Exception as excep:
        log.err("Database error when getting Notification table: %s" % str(excep))
        raise excep

    return admin_serialize_notification(notif)

@transact
def update_notification(store, request):

    try:
        notif = store.find(Notification).one()
    except Exception, e:
        log.err("Database error or application error: %s", str(e))
        raise e

    # XXX support languages here

    security = str(request.get('security', u'')).upper()
    if security in Notification._security_types:
        notif.security = security
    else:
        log.err("Invalid request: Security option not recognized")
        raise errors.InvalidInputFormat("Security selection not recognized")

    notif.update(request)
    return admin_serialize_notification(notif)


class NotificationInstance(BaseHandler):
    """
    A6

    Manage Notification settings (account details and template)
    """

    @inlineCallbacks
    @transport_security_check('admin')
    @authenticated('admin')
    def get(self, *uriargs):
        """
        Parameters: None
        Response: adminNotificationDesc
        Errors: None (return empty configuration, at worst)
        """
        notification_desc = yield get_notification()
        self.set_status(200)
        self.finish(notification_desc)

    @inlineCallbacks
    @transport_security_check('admin')
    @authenticated('admin')
    def put(self, *uriargs):
        """
        Request: adminNotificationDesc
        Response: adminNotificationDesc
        Errors: InvalidInputFormat

        Changes the node notification settings.
        """

        request = self.validate_message(self.request.body,
            requests.adminNotificationDesc)

        response = yield update_notification(request)

        self.set_status(202) # Updated
        self.finish(response)


# Removed from the Admin API
# plugin_descriptive_list = yield PluginManager.get_all()<|MERGE_RESOLUTION|>--- conflicted
+++ resolved
@@ -87,18 +87,14 @@
         "notification_fields": dict(receiver.notification_fields or {'mail_address': ''}),
         "failed_login": receiver.failed_login,
         "password": u"",
-<<<<<<< HEAD
         "gpg_key_status": receiver.gpg_key_status,
         "gpg_key_info": receiver.gpg_key_info,
         "gpg_key_fingerprint": receiver.gpg_key_fingerprint,
-        "contexts": []
-=======
         "contexts": [],
         "tags": receiver.tags,
         "comment_notification": receiver.comment_notification,
         "tip_notification": receiver.tip_notification,
         "file_notification": receiver.file_notification,
->>>>>>> 7af54d4f
     }
     for context in receiver.contexts:
         receiver_dict['contexts'].append(context.id)
@@ -400,11 +396,8 @@
     receiver.username = mail_address
     receiver.notification_fields = request['notification_fields']
     receiver.failed_login = 0
-<<<<<<< HEAD
     receiver.gpg_key_status = Receiver._gpg_types[0] # Disabled at creation time
-=======
     receiver.tags = request['tags']
->>>>>>> 7af54d4f
 
     # A password strength checker need to be implemented in the client, but here a
     # minimal check is put
