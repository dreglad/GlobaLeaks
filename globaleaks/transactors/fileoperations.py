--- conflicted
+++ resolved
@@ -43,21 +43,12 @@
         file_iface = File(self.store)
         file_desc = file_iface.new(file_request)
 
-<<<<<<< HEAD
         print "Created file from %s with file_gus %s" % (file_request['filename'], file_desc['file_gus'])
-
-        # result = self._dump_file(client_file_desc, access_gus, file_desc['file_gus'])
-        # def _dump_file(self, file, submission_gus, file_gus):
 
         if not os.path.isdir(settings.config.advanced.submissions_dir):
             log.msg("%s does not exist. Creating it." %
                     settings.config.advanced.submissions_dir)
             os.mkdir(settings.config.advanced.submissions_dir)
-=======
-        if not os.path.isdir(config.advanced.submissions_dir):
-            print "%s does not exist. Creating it." % config.advanced.submissions_dir
-            os.mkdir(config.advanced.submissions_dir)
->>>>>>> 199fcce0
 
         the_submission_dir = settings.config.advanced.submissions_dir
 
@@ -109,22 +100,15 @@
 
 
     @transact
-<<<<<<< HEAD
-    def download_file(self, file_gus):
-        fileDict = File(self.store).get_content(file_gus)
-=======
     def get_file_access(self, tip_gus, file_gus):
 
-        store = self.getStore()
-
-        receivers_related = ReceiverTip(store).get_receivers_by_tip(tip_gus)
+        receivers_related = ReceiverTip(self.store).get_receivers_by_tip(tip_gus)
 
         receiver_desc = receivers_related['actor']
 
         # TODO implement checks and counting for the Receiver+File combo max download
 
-        file_desc = File(store).get_single(file_gus)
->>>>>>> 199fcce0
+        file_desc = File(self.store).get_single(file_gus)
 
         self.returnData(file_desc)
         self.returnCode(200)
