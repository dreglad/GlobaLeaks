PRAGMA foreign_keys = ON;

CREATE TABLE comment (
    author VARCHAR NOT NULL,
    creation_date VARCHAR NOT NULL,
    id VARCHAR NOT NULL,
    internaltip_id VARCHAR NOT NULL,
    type VARCHAR NOT NULL CHECK (type IN ('receiver', 'whistleblower', 'system')),
    message VARCHAR NOT NULL,
    PRIMARY KEY (id),
    FOREIGN KEY(internaltip_id) REFERENCES internaltip(id) ON DELETE CASCADE
);

CREATE TABLE context (
    creation_date VARCHAR NOT NULL,
    description VARCHAR NOT NULL,
    escalation_threshold INTEGER,
    fields BLOB NOT NULL,
    file_max_download INTEGER NOT NULL,
    id VARCHAR NOT NULL,
    last_update VARCHAR,
    name VARCHAR NOT NULL,
    selectable_receiver INTEGER NOT NULL,
    tip_max_access INTEGER NOT NULL,
    tip_timetolive INTEGER NOT NULL,
    PRIMARY KEY (id)
);

CREATE TABLE internalfile (
    content_type VARCHAR NOT NULL,
    creation_date VARCHAR,
    file_path VARCHAR,
    id VARCHAR NOT NULL,
    internaltip_id VARCHAR NOT NULL,
    mark VARCHAR NOT NULL CHECK (mark IN ('not processed', 'ready', 'blocked', 'stored')),
    name VARCHAR NOT NULL,
    sha2sum VARCHAR,
    size INTEGER NOT NULL,
    PRIMARY KEY (id),
    FOREIGN KEY(internaltip_id) REFERENCES internaltip(id) ON DELETE CASCADE
);

CREATE TABLE internaltip (
    access_limit INTEGER NOT NULL,
    context_id VARCHAR NOT NULL,
    creation_date VARCHAR NOT NULL,
    download_limit INTEGER NOT NULL,
    escalation_threshold INTEGER,
    expiration_date VARCHAR NOT NULL,
    fields BLOB NOT NULL,
    files BLOB NOT NULL,
    id VARCHAR NOT NULL,
    last_activity VARCHAR,
    mark VARCHAR NOT NULL CHECK (mark IN ('submission', 'finalize', 'first', 'second')),
    pertinence_counter INTEGER NOT NULL,
    receivers BLOB NOT NULL,
    PRIMARY KEY (id)
);

CREATE TABLE node (
    creation_date VARCHAR NOT NULL,
    description VARCHAR NOT NULL,
    email VARCHAR NOT NULL,
    hidden_service VARCHAR NOT NULL,
    id VARCHAR NOT NULL,
    languages BLOB NOT NULL,
    name VARCHAR NOT NULL,
    notification_settings BLOB NOT NULL,
    password VARCHAR NOT NULL,
    public_site VARCHAR NOT NULL,
    stats_update_time INTEGER NOT NULL,
    PRIMARY KEY (id)
);

CREATE TABLE receiver (
    can_configure_delivery INTEGER NOT NULL,
    can_configure_notification INTEGER NOT NULL,
    can_delete_submission INTEGER NOT NULL,
    can_postpone_expiration INTEGER NOT NULL,
    creation_date VARCHAR NOT NULL,
    description VARCHAR NOT NULL,
    id VARCHAR NOT NULL,
    last_access VARCHAR,
    last_update VARCHAR,
    name VARCHAR NOT NULL,
    notification_fields BLOB NOT NULL,
    password VARCHAR,
    receiver_level INTEGER NOT NULL,
    username VARCHAR NOT NULL,
    PRIMARY KEY (id)
);

CREATE TABLE receiver_context (
    context_id VARCHAR NOT NULL,
    receiver_id VARCHAR NOT NULL,
    PRIMARY KEY (context_id, receiver_id),
    FOREIGN KEY(context_id) REFERENCES context(id) ON DELETE CASCADE,
    FOREIGN KEY(receiver_id) REFERENCES receiver(id) ON DELETE CASCADE
);

CREATE TABLE receivertip (
    access_counter INTEGER NOT NULL,
    creation_date VARCHAR NOT NULL,
    expressed_pertinence INTEGER NOT NULL,
    id VARCHAR NOT NULL,
    internaltip_id VARCHAR NOT NULL,
    last_access VARCHAR,
<<<<<<< HEAD
    notification_date VARCHAR,
    notification_mark VARCHAR NOT NULL,
=======
    notification_date VARCHAR NOT NULL,
    mark VARCHAR NOT NULL CHECK (mark IN ('not notified', 'notified', 'unable to notify', 'notification ignore')),
>>>>>>> de8066c3
    receiver_id VARCHAR NOT NULL,
    PRIMARY KEY (id),
    FOREIGN KEY(internaltip_id) REFERENCES internaltip(id) ON DELETE CASCADE,
    FOREIGN KEY(receiver_id) REFERENCES receiver(id) ON DELETE CASCADE
);

CREATE TABLE whistleblowertip (
    access_counter INTEGER NOT NULL,
    creation_date VARCHAR NOT NULL,
    id VARCHAR NOT NULL,
    internaltip_id VARCHAR NOT NULL,
    last_access VARCHAR,
    receipt VARCHAR NOT NULL,
    PRIMARY KEY (id),
    FOREIGN KEY(internaltip_id) REFERENCES internaltip(id) ON DELETE CASCADE
);

<|MERGE_RESOLUTION|>--- conflicted
+++ resolved
@@ -105,13 +105,8 @@
     id VARCHAR NOT NULL,
     internaltip_id VARCHAR NOT NULL,
     last_access VARCHAR,
-<<<<<<< HEAD
     notification_date VARCHAR,
-    notification_mark VARCHAR NOT NULL,
-=======
-    notification_date VARCHAR NOT NULL,
     mark VARCHAR NOT NULL CHECK (mark IN ('not notified', 'notified', 'unable to notify', 'notification ignore')),
->>>>>>> de8066c3
     receiver_id VARCHAR NOT NULL,
     PRIMARY KEY (id),
     FOREIGN KEY(internaltip_id) REFERENCES internaltip(id) ON DELETE CASCADE,
