--- conflicted
+++ resolved
@@ -3,13 +3,8 @@
 # In here we shall keep track of all variables and objects that should be
 # instantiated only once and be common to pieces of GLBackend code.
 
-<<<<<<< HEAD
-__version__ = '2.27.22'
+__version__ = '2.27.24'
 DATABASE_VERSION = 7
-=======
-__version__ = '2.27.24'
-DATABASE_VERSION = 6
->>>>>>> 58f489af
 
 # Add here by hand the languages supported!
 # copy paste format from 'grunt makeTranslations'
