# -*- coding: UTF-8

import os
import json
import time
import uuid

from cyclone import httpserver
from cyclone.web import Application
from cyclone.util import ObjectDict as OD

from twisted.trial import unittest
from twisted.test import proto_helpers
from twisted.internet.defer import inlineCallbacks

from storm.twisted.testing import FakeThreadPool

from globaleaks.settings import GLSetting, transact
from globaleaks.handlers.admin import create_context, create_receiver
from globaleaks.handlers.submission import create_submission, create_whistleblower_tip
<<<<<<< HEAD
from globaleaks import db, models
=======
from globaleaks import db, utils
>>>>>>> 14dfb031

DEFAULT_PASSWORD = u'yustapassword'
transact.tp = FakeThreadPool()

transact.debug = True
class TestWithDB(unittest.TestCase):
    def setUp(self):
        GLSetting.set_devel_mode()
        GLSetting.scheduler_threadpool = FakeThreadPool()
        GLSetting.sessions = {}
        GLSetting.working_path = os.path.abspath(os.path.join(GLSetting.root_path, 'testing_dir'))
        GLSetting.eval_paths()
        GLSetting.remove_directories()
        GLSetting.create_directories()
        return db.create_tables(create_node=True)

class TestGL(TestWithDB):

    @inlineCallbacks
    def _setUp(self):
        yield TestWithDB.setUp(self)
        self.setUp_dummy()
        yield self.fill_data()

    def setUp(self):
        return self._setUp()

    def setUp_dummy(self):

        dummyStuff = MockDict()

        self.dummyContext = dummyStuff.dummyContext
        self.dummySubmission = dummyStuff.dummySubmission
        self.dummyNotification = dummyStuff.dummyNotification
        self.dummyReceiver = dummyStuff.dummyReceiver
        self.dummyNode = dummyStuff.dummyNode


    @inlineCallbacks
    def fill_data(self):
        try:
            self.dummyReceiver = yield create_receiver(self.dummyReceiver)
        except Exception as excp:
            print "Fail fill_data/create_receiver: %s" % excp

        try:
            self.dummyContext['receivers'] = [ self.dummyReceiver['receiver_gus'] ]
            self.dummyContext = yield create_context(self.dummyContext)
        except Exception as excp:
            print "Fail fill_data/create_context: %s" % excp

        self.dummyContext['contexts'] = [ self.dummyContext['context_gus'] ]
        self.dummySubmission['context_gus'] = self.dummyContext['context_gus']
        self.dummySubmission['receivers'] = [ self.dummyReceiver['receiver_gus'] ]

        try:
            self.dummySubmission = yield create_submission(self.dummySubmission, finalize=True)
        except Exception as excp:
            print "Fail fill_data/create_submission: %s" % excp

        try:
            self.dummyWBTip = yield create_whistleblower_tip(self.dummySubmission)
        except Exception as excp:
            print "Fail fill_data/create_whistleblower: %s" % excp


<<<<<<< HEAD
    def setUp_dummy(self):
        self.dummyReceiver = {
            'receiver_gus': unicode(uuid.uuid4()),
            'gpg_key_remove': False,
            'gpg_key_fingerprint' : None,
            'gpg_key_info' : None,
            'gpg_key_status': models.Receiver._gpg_types[0], # Disabled
            'gpg_key_armor': None,
            "gpg_enable_notification": False,
            "gpg_enable_files": False,
            'password': DEFAULT_PASSWORD,
            'name': u'john smith',
            'description': u'the first receiver',
            'notification_fields': {'mail_address': u'maker@iz.cool.yeah'},
            'can_delete_submission': True,
            'receiver_level': 1,
            'contexts' : [],
            'tags': [ u'first', u'second', u'third' ],
            'tip_notification': True,
            'file_notification': True,
            'comment_notification': True,
        }
        self.dummyContext = {
            'context_gus': unicode(uuid.uuid4()),
            'name': u'created by shooter',
            'description': u'This is the update',
            'fields': [{u'hint': u'autovelox',
                        u'name': u'city and space',
                        u'presentation_order': 1,
                        u'required': True,
                        u'type': u'text',
                        u'value': u"Yadda I'm default with apostrophe"},
                       {u'hint': u'name of the sun',
                        u'name': u'ß@ł€¶ -- Spécìàlé €$£ char',
                        u'presentation_order': 2,
                        u'required': True,
                        u'type': u'checkboxes',
                        u'value': u"I'm the sun, I've not name"},
                       {u'hint': u'put the number ',
                        u'name': u'dict2 whatEver',
                        u'presentation_order': 3,
                        u'required': True,
                        u'type': u'text',
                        u'value': u'666 the default value'},
                       {u'hint': u'details:',
                        u'name': u'dict3 cdcd',
                        u'presentation_order': 4,
                        u'required': False,
                        u'type': u'text',
                        u'value': u'buh ?'}],
            'selectable_receiver': False,
            'tip_max_access': 10,
            # _timetolive are expressed in seconds!
            'tip_timetolive': 200,
            'submission_timetolive': 100,
            'file_max_download' :1,
            'escalation_threshold': 1,
            'receivers' : [],
            'tags': [],
            'receipt_regexp': u'[A-Z]{4}\+[0-9]{5}',
            'receipt_description': u'xx',
            'submission_introduction': u'yy',
            'submission_disclaimer': u'kk',
            'file_required': False,
        }
        self.dummySubmission = {
            'context_gus': '',
            'wb_fields': self.fill_random_fields(self.dummyContext),
            'finalize': False,
            'receivers': [],
        }
        self.dummyNode = {
             'name':  u"Please, set me: name/title",
             'description':  u"Please, set me: description",
             'hidden_service':  u"Please, set me: hidden service",
             'public_site':  u"Please, set me: public site",
             'email':  u"email@dumnmy.net",
             'stats_update_time':  2, # hours,
             'languages':  [{ "code" : "it" , "name": "Italiano"},
                            { "code" : "en" , "name" : "English" }],
             'password' : '',
             'old_password' : '',
             'salt': 'xxxxxhefdiufiwnfewifweibeifwiebfibweiufwixx',
             'salt_receipt': 'mfeiwofmeiwofmnoiwefniowefowiemfoiwefow',
             'maximum_descsize' : GLSetting.defaults.maximum_descsize,
             'maximum_filesize' : GLSetting.defaults.maximum_filesize,
             'maximum_namesize' : GLSetting.defaults.maximum_namesize,
             'maximum_textsize' : GLSetting.defaults.maximum_textsize,
             'tor2web_admin' : GLSetting.defaults.tor2web_admin,
             'tor2web_submission' : GLSetting.defaults.tor2web_submission,
             'tor2web_tip' : GLSetting.defaults.tor2web_tip,
             'tor2web_receiver' : GLSetting.defaults.tor2web_receiver,
             'tor2web_unauth' : GLSetting.defaults.tor2web_unauth,
             'exception_email' : GLSetting.defaults.exception_email,
        }
        self.dummyNotification = {
            'server': u'mail.foobar.xxx',
            'port': 12345,
            'username': u'staceppa',
            'password': u'antani',
            'security': u'SSL',
            'tip_template': u'tip message: %sNodeName%',
            'comment_template': u'comment message: %sNodeName%',
            'file_template': u'file message: %sNodeName%',
            'activation_template': u'activation message: %sNodeName%',
            'tip_mail_title': u'xxx',
            'comment_mail_title': u'yyy',
            'file_mail_title': u'kkk',
            'activation_mail_title': u'uuu',
        }

    def fill_random_fields(self, context_dict):
        """
        The type is not jet checked/enforced/validated
        """
        assert len(context_dict['fields']) > 1

        ret_dict = {}
        for sf in context_dict['fields']:

            assert sf.has_key(u'name')
            ret_dict.update({ sf[u'name'] : ''.join(unichr(x) for x in range(0x400, 0x4FF))})

        return ret_dict


=======
>>>>>>> 14dfb031
class TestHandler(TestGL):
    """
    :attr _handler: handler class to be tested
    """
    _handler = None

    @inlineCallbacks
    def setUp(self):
        """
        override default handlers' get_store with a mock store used for testing/
        """
        yield TestGL.setUp(self)
        self.responses = []

        @classmethod
        def mock_write(cls, response=None):
            # !!!
            # Here we are making the assumption that every time write() get's
            # called it contains *all* of the response message.
            if response:
                self.responses.append(response)

        self._handler.write = mock_write
        # we make the assumption that we will always use call finish on write.
        self._handler.finish = mock_write

        # we need to reset settings.session to keep each test independent
        GLSetting.sessions = dict()


    def request(self, jbody=None, role=None, user_id=None, headers=None, body='',
            remote_ip='0.0.0.0', method='MOCK'):

        """
        Function userful for performing mock requests.

        Args:

            jbody:
                The body of the request as a dict (it will be automatically
                converted to string)

            body:
                The body of the request as a string

            role:
                If we should perform authentication role can be either "admin",
                "receiver" or "wb"

            user_id:
                If when performing authentication the session should be bound
                to a certain user_id.

            method:
                HTTP method, e.g. "GET" or "POST"

            uri:
                URL to fetch

            role:
                the role

            headers:
                (dict or :class:`cyclone.httputil.HTTPHeaders` instance) HTTP
                headers to pass on the request

            remote_ip:
                If a particular remote_ip should be set.

        """
        if jbody and not body:
            body = json.dumps(jbody)
        elif body and jbody:
            raise ValueError('jbody and body in conflict')

        application = Application([])

        tr = proto_helpers.StringTransport()
        connection = httpserver.HTTPConnection()
        connection.factory = application
        connection.makeConnection(tr)

        request = httpserver.HTTPRequest(uri='mock',
                                         method=method,
                                         headers=headers,
                                         body=body,
                                         remote_ip=remote_ip,
                                         connection=connection)

        handler = self._handler(application, request)
        if role:
            session_id = '4tehlulz'
            new_session = OD(
                   borndate=utils.datetime_now(),
                   timestamp=time.time(),
                   id=session_id,
                   role=role,
                   user_id=user_id
            )
            GLSetting.sessions[session_id] = new_session
            handler.request.headers['X-Session'] = session_id
        return handler


class MockDict():
    """
    This class just create all the shit we need for emulate a GLNode
    """

    def __init__(self):

        self.dummyReceiver = {
            'receiver_gus': unicode(uuid.uuid4()),
            'password': DEFAULT_PASSWORD,
            'name': u'Ned Stark',
            'description': u'King MockDummy Receiver',
            'notification_fields': {'mail_address': u'maker@iz.cool.yeah'},
            'can_delete_submission': True,
            'receiver_level': 1,
            'contexts' : [],
            'tags': [ u'first', u'second', u'third' ],
            'tip_notification': True,
            'file_notification': True,
            'comment_notification': True,
        }

        self.dummyContext = {
            'context_gus': unicode(uuid.uuid4()),
            'name': u'created by shooter',
            'description': u'This is the update',
            'fields': [{u'hint': u'autovelox',
                        u'name': u'city and space',
                        u'presentation_order': 1,
                        u'required': True,
                        u'type': u'text',
                        u'value': u"Yadda I'm default with apostrophe"},
                       {u'hint': u'name of the sun',
                        u'name': u'ß@ł€¶ -- Spécìàlé €$£ char',
                        u'presentation_order': 2,
                        u'required': True,
                        u'type': u'checkboxes',
                        u'value': u"I'm the sun, I've not name"},
                       {u'hint': u'put the number ',
                        u'name': u'dict2 whatEver',
                        u'presentation_order': 3,
                        u'required': True,
                        u'type': u'text',
                        u'value': u'666 the default value'},
                       {u'hint': u'details:',
                        u'name': u'dict3 cdcd',
                        u'presentation_order': 4,
                        u'required': False,
                        u'type': u'text',
                        u'value': u'buh ?'}],
            'selectable_receiver': False,
            'tip_max_access': 10,
            # _timetolive are expressed in seconds!
            'tip_timetolive': 200,
            'submission_timetolive': 100,
            'file_max_download' :1,
            'escalation_threshold': 1,
            'receivers' : [],
            'tags': [],
            'receipt_regexp': u'[A-Z]{4}\+[0-9]{5}',
            'receipt_description': u'xx',
            'submission_introduction': u'yy',
            'submission_disclaimer': u'kk',
            'file_required': False,
        }

        self.dummySubmission = {
            'context_gus': '',
            'wb_fields': self.fill_random_fields(self.dummyContext),
            'finalize': False,
            'receivers': [],
        }

        self.dummyNode = {
            'name':  u"Please, set me: name/title",
            'description':  u"Please, set me: description",
            'hidden_service':  u"http://1234567890123456.onion",
            'public_site':  u"https://globaleaks.org",
            'email':  u"email@dumnmy.net",
            'stats_update_time':  2, # hours,
            'languages':  [{ "code" : "it" , "name": "Italiano"},
                           { "code" : "en" , "name" : "English" }],
            'password' : '',
            'old_password' : '',
            'salt': 'OMG!, the Rains of Castamere ;( ;(',
            'salt_receipt': '<<the Lannisters send their regards>>',
            'maximum_descsize' : GLSetting.defaults.maximum_descsize,
            'maximum_filesize' : GLSetting.defaults.maximum_filesize,
            'maximum_namesize' : GLSetting.defaults.maximum_namesize,
            'maximum_textsize' : GLSetting.defaults.maximum_textsize,
            'tor2web_admin' : True,
            'tor2web_submission' : True,
            'tor2web_tip' : True,
            'tor2web_receiver' : True,
            'tor2web_unauth' : True,
            'exception_email' : GLSetting.defaults.exception_email,
        }

        self.dummyNotification = {
            'server': u'mail.foobar.xxx',
            'port': 12345,
            'username': u'staceppa',
            'password': u'antani',
            'security': u'SSL',
            'tip_template': u'tip message: %sNodeName%',
            'comment_template': u'comment message: %sNodeName%',
            'file_template': u'file message: %sNodeName%',
            'activation_template': u'activation message: %sNodeName%',
            'tip_mail_title': u'xxx',
            'comment_mail_title': u'yyy',
            'file_mail_title': u'kkk',
            'activation_mail_title': u'uuu',
        }

    def fill_random_fields(self, context_dict):
        """
        The type is not jet checked/enforced/validated
        """
        assert len(context_dict['fields']) > 1

        ret_dict = {}
        for sf in context_dict['fields']:

            assert sf.has_key(u'name')
            ret_dict.update({ sf[u'name'] : ''.join(unichr(x) for x in range(0x400, 0x4FF))})

        return ret_dict<|MERGE_RESOLUTION|>--- conflicted
+++ resolved
@@ -18,11 +18,7 @@
 from globaleaks.settings import GLSetting, transact
 from globaleaks.handlers.admin import create_context, create_receiver
 from globaleaks.handlers.submission import create_submission, create_whistleblower_tip
-<<<<<<< HEAD
-from globaleaks import db, models
-=======
 from globaleaks import db, utils
->>>>>>> 14dfb031
 
 DEFAULT_PASSWORD = u'yustapassword'
 transact.tp = FakeThreadPool()
@@ -89,20 +85,122 @@
             print "Fail fill_data/create_whistleblower: %s" % excp
 
 
-<<<<<<< HEAD
-    def setUp_dummy(self):
+class TestHandler(TestGL):
+    """
+    :attr _handler: handler class to be tested
+    """
+    _handler = None
+
+    @inlineCallbacks
+    def setUp(self):
+        """
+        override default handlers' get_store with a mock store used for testing/
+        """
+        yield TestGL.setUp(self)
+        self.responses = []
+
+        @classmethod
+        def mock_write(cls, response=None):
+            # !!!
+            # Here we are making the assumption that every time write() get's
+            # called it contains *all* of the response message.
+            if response:
+                self.responses.append(response)
+
+        self._handler.write = mock_write
+        # we make the assumption that we will always use call finish on write.
+        self._handler.finish = mock_write
+
+        # we need to reset settings.session to keep each test independent
+        GLSetting.sessions = dict()
+
+
+    def request(self, jbody=None, role=None, user_id=None, headers=None, body='',
+            remote_ip='0.0.0.0', method='MOCK'):
+
+        """
+        Function userful for performing mock requests.
+
+        Args:
+
+            jbody:
+                The body of the request as a dict (it will be automatically
+                converted to string)
+
+            body:
+                The body of the request as a string
+
+            role:
+                If we should perform authentication role can be either "admin",
+                "receiver" or "wb"
+
+            user_id:
+                If when performing authentication the session should be bound
+                to a certain user_id.
+
+            method:
+                HTTP method, e.g. "GET" or "POST"
+
+            uri:
+                URL to fetch
+
+            role:
+                the role
+
+            headers:
+                (dict or :class:`cyclone.httputil.HTTPHeaders` instance) HTTP
+                headers to pass on the request
+
+            remote_ip:
+                If a particular remote_ip should be set.
+
+        """
+        if jbody and not body:
+            body = json.dumps(jbody)
+        elif body and jbody:
+            raise ValueError('jbody and body in conflict')
+
+        application = Application([])
+
+        tr = proto_helpers.StringTransport()
+        connection = httpserver.HTTPConnection()
+        connection.factory = application
+        connection.makeConnection(tr)
+
+        request = httpserver.HTTPRequest(uri='mock',
+                                         method=method,
+                                         headers=headers,
+                                         body=body,
+                                         remote_ip=remote_ip,
+                                         connection=connection)
+
+        handler = self._handler(application, request)
+        if role:
+            session_id = '4tehlulz'
+            new_session = OD(
+                   borndate=utils.datetime_now(),
+                   timestamp=time.time(),
+                   id=session_id,
+                   role=role,
+                   user_id=user_id
+            )
+            GLSetting.sessions[session_id] = new_session
+            handler.request.headers['X-Session'] = session_id
+        return handler
+
+
+class MockDict():
+    """
+    This class just create all the shit we need for emulate a GLNode
+    """
+
+    def __init__(self):
+
         self.dummyReceiver = {
             'receiver_gus': unicode(uuid.uuid4()),
-            'gpg_key_remove': False,
-            'gpg_key_fingerprint' : None,
-            'gpg_key_info' : None,
-            'gpg_key_status': models.Receiver._gpg_types[0], # Disabled
-            'gpg_key_armor': None,
-            "gpg_enable_notification": False,
-            "gpg_enable_files": False,
             'password': DEFAULT_PASSWORD,
-            'name': u'john smith',
-            'description': u'the first receiver',
+            'name': u'Ned Stark',
+            'description': u'King MockDummy Receiver',
             'notification_fields': {'mail_address': u'maker@iz.cool.yeah'},
             'can_delete_submission': True,
             'receiver_level': 1,
@@ -112,6 +210,7 @@
             'file_notification': True,
             'comment_notification': True,
         }
+
         self.dummyContext = {
             'context_gus': unicode(uuid.uuid4()),
             'name': u'created by shooter',
@@ -155,238 +254,6 @@
             'submission_disclaimer': u'kk',
             'file_required': False,
         }
-        self.dummySubmission = {
-            'context_gus': '',
-            'wb_fields': self.fill_random_fields(self.dummyContext),
-            'finalize': False,
-            'receivers': [],
-        }
-        self.dummyNode = {
-             'name':  u"Please, set me: name/title",
-             'description':  u"Please, set me: description",
-             'hidden_service':  u"Please, set me: hidden service",
-             'public_site':  u"Please, set me: public site",
-             'email':  u"email@dumnmy.net",
-             'stats_update_time':  2, # hours,
-             'languages':  [{ "code" : "it" , "name": "Italiano"},
-                            { "code" : "en" , "name" : "English" }],
-             'password' : '',
-             'old_password' : '',
-             'salt': 'xxxxxhefdiufiwnfewifweibeifwiebfibweiufwixx',
-             'salt_receipt': 'mfeiwofmeiwofmnoiwefniowefowiemfoiwefow',
-             'maximum_descsize' : GLSetting.defaults.maximum_descsize,
-             'maximum_filesize' : GLSetting.defaults.maximum_filesize,
-             'maximum_namesize' : GLSetting.defaults.maximum_namesize,
-             'maximum_textsize' : GLSetting.defaults.maximum_textsize,
-             'tor2web_admin' : GLSetting.defaults.tor2web_admin,
-             'tor2web_submission' : GLSetting.defaults.tor2web_submission,
-             'tor2web_tip' : GLSetting.defaults.tor2web_tip,
-             'tor2web_receiver' : GLSetting.defaults.tor2web_receiver,
-             'tor2web_unauth' : GLSetting.defaults.tor2web_unauth,
-             'exception_email' : GLSetting.defaults.exception_email,
-        }
-        self.dummyNotification = {
-            'server': u'mail.foobar.xxx',
-            'port': 12345,
-            'username': u'staceppa',
-            'password': u'antani',
-            'security': u'SSL',
-            'tip_template': u'tip message: %sNodeName%',
-            'comment_template': u'comment message: %sNodeName%',
-            'file_template': u'file message: %sNodeName%',
-            'activation_template': u'activation message: %sNodeName%',
-            'tip_mail_title': u'xxx',
-            'comment_mail_title': u'yyy',
-            'file_mail_title': u'kkk',
-            'activation_mail_title': u'uuu',
-        }
-
-    def fill_random_fields(self, context_dict):
-        """
-        The type is not jet checked/enforced/validated
-        """
-        assert len(context_dict['fields']) > 1
-
-        ret_dict = {}
-        for sf in context_dict['fields']:
-
-            assert sf.has_key(u'name')
-            ret_dict.update({ sf[u'name'] : ''.join(unichr(x) for x in range(0x400, 0x4FF))})
-
-        return ret_dict
-
-
-=======
->>>>>>> 14dfb031
-class TestHandler(TestGL):
-    """
-    :attr _handler: handler class to be tested
-    """
-    _handler = None
-
-    @inlineCallbacks
-    def setUp(self):
-        """
-        override default handlers' get_store with a mock store used for testing/
-        """
-        yield TestGL.setUp(self)
-        self.responses = []
-
-        @classmethod
-        def mock_write(cls, response=None):
-            # !!!
-            # Here we are making the assumption that every time write() get's
-            # called it contains *all* of the response message.
-            if response:
-                self.responses.append(response)
-
-        self._handler.write = mock_write
-        # we make the assumption that we will always use call finish on write.
-        self._handler.finish = mock_write
-
-        # we need to reset settings.session to keep each test independent
-        GLSetting.sessions = dict()
-
-
-    def request(self, jbody=None, role=None, user_id=None, headers=None, body='',
-            remote_ip='0.0.0.0', method='MOCK'):
-
-        """
-        Function userful for performing mock requests.
-
-        Args:
-
-            jbody:
-                The body of the request as a dict (it will be automatically
-                converted to string)
-
-            body:
-                The body of the request as a string
-
-            role:
-                If we should perform authentication role can be either "admin",
-                "receiver" or "wb"
-
-            user_id:
-                If when performing authentication the session should be bound
-                to a certain user_id.
-
-            method:
-                HTTP method, e.g. "GET" or "POST"
-
-            uri:
-                URL to fetch
-
-            role:
-                the role
-
-            headers:
-                (dict or :class:`cyclone.httputil.HTTPHeaders` instance) HTTP
-                headers to pass on the request
-
-            remote_ip:
-                If a particular remote_ip should be set.
-
-        """
-        if jbody and not body:
-            body = json.dumps(jbody)
-        elif body and jbody:
-            raise ValueError('jbody and body in conflict')
-
-        application = Application([])
-
-        tr = proto_helpers.StringTransport()
-        connection = httpserver.HTTPConnection()
-        connection.factory = application
-        connection.makeConnection(tr)
-
-        request = httpserver.HTTPRequest(uri='mock',
-                                         method=method,
-                                         headers=headers,
-                                         body=body,
-                                         remote_ip=remote_ip,
-                                         connection=connection)
-
-        handler = self._handler(application, request)
-        if role:
-            session_id = '4tehlulz'
-            new_session = OD(
-                   borndate=utils.datetime_now(),
-                   timestamp=time.time(),
-                   id=session_id,
-                   role=role,
-                   user_id=user_id
-            )
-            GLSetting.sessions[session_id] = new_session
-            handler.request.headers['X-Session'] = session_id
-        return handler
-
-
-class MockDict():
-    """
-    This class just create all the shit we need for emulate a GLNode
-    """
-
-    def __init__(self):
-
-        self.dummyReceiver = {
-            'receiver_gus': unicode(uuid.uuid4()),
-            'password': DEFAULT_PASSWORD,
-            'name': u'Ned Stark',
-            'description': u'King MockDummy Receiver',
-            'notification_fields': {'mail_address': u'maker@iz.cool.yeah'},
-            'can_delete_submission': True,
-            'receiver_level': 1,
-            'contexts' : [],
-            'tags': [ u'first', u'second', u'third' ],
-            'tip_notification': True,
-            'file_notification': True,
-            'comment_notification': True,
-        }
-
-        self.dummyContext = {
-            'context_gus': unicode(uuid.uuid4()),
-            'name': u'created by shooter',
-            'description': u'This is the update',
-            'fields': [{u'hint': u'autovelox',
-                        u'name': u'city and space',
-                        u'presentation_order': 1,
-                        u'required': True,
-                        u'type': u'text',
-                        u'value': u"Yadda I'm default with apostrophe"},
-                       {u'hint': u'name of the sun',
-                        u'name': u'ß@ł€¶ -- Spécìàlé €$£ char',
-                        u'presentation_order': 2,
-                        u'required': True,
-                        u'type': u'checkboxes',
-                        u'value': u"I'm the sun, I've not name"},
-                       {u'hint': u'put the number ',
-                        u'name': u'dict2 whatEver',
-                        u'presentation_order': 3,
-                        u'required': True,
-                        u'type': u'text',
-                        u'value': u'666 the default value'},
-                       {u'hint': u'details:',
-                        u'name': u'dict3 cdcd',
-                        u'presentation_order': 4,
-                        u'required': False,
-                        u'type': u'text',
-                        u'value': u'buh ?'}],
-            'selectable_receiver': False,
-            'tip_max_access': 10,
-            # _timetolive are expressed in seconds!
-            'tip_timetolive': 200,
-            'submission_timetolive': 100,
-            'file_max_download' :1,
-            'escalation_threshold': 1,
-            'receivers' : [],
-            'tags': [],
-            'receipt_regexp': u'[A-Z]{4}\+[0-9]{5}',
-            'receipt_description': u'xx',
-            'submission_introduction': u'yy',
-            'submission_disclaimer': u'kk',
-            'file_required': False,
-        }
 
         self.dummySubmission = {
             'context_gus': '',
