# -*- coding: utf-8 -*-
from twisted.internet.defer import inlineCallbacks

import json

from globaleaks.rest import requests
from globaleaks.tests import helpers
from globaleaks.handlers import node, admin
from globaleaks.settings import GLSetting

class TestInfoCollection(helpers.TestHandler):
    _handler = node.InfoCollection

    @inlineCallbacks
    def test_get(self):
        handler = self.request({}, role='admin')
        yield handler.get()

        self.assertTrue(isinstance(self.responses, list))
        self.assertEqual(len(self.responses), 1)
<<<<<<< HEAD
        self.assertEqual(len(self.responses[0]), 34)
=======
>>>>>>> cb6cb012
        self._handler.validate_message(json.dumps(self.responses[0]), requests.anonNodeDesc)


class TestAhmiaDescriptionHandler(helpers.TestHandler):
    _handler = node.AhmiaDescriptionHandler

    @inlineCallbacks
    def test_001_get_ahmia_disabled(self):
        handler = self.request({}, role='admin')

        nodedict = helpers.MockDict().dummyNode
        nodedict['ahmia'] = False

        yield admin.update_node(nodedict)

        yield handler.get()
        self.assertTrue(isinstance(self.responses, list))
        self.assertEqual(len(self.responses), 0)

    @inlineCallbacks
    def test_002_get_ahmia_enabled(self):
        handler = self.request({}, role='admin')

        nodedict = helpers.MockDict().dummyNode
        nodedict['ahmia'] = True
        yield admin.update_node(nodedict)

        yield handler.get()
        self.assertTrue(isinstance(self.responses, list))
        self.assertEqual(len(self.responses), 1)
        self._handler.validate_message(json.dumps(self.responses[0]), requests.ahmiaDesc)


class TestContextsCollection(helpers.TestHandler):
    _handler = node.ContextsCollection

    @inlineCallbacks
    def test_get(self):
        handler = self.request({}, role='admin')
        yield handler.get()

        self.assertTrue(isinstance(self.responses, list))
        self.assertEqual(len(self.responses), 1)
        self._handler.validate_message(json.dumps(self.responses[0]), requests.nodeContextCollection)


class TestReceiversCollection(helpers.TestHandler):
    _handler = node.ReceiversCollection

    @inlineCallbacks
    def test_get(self):
        handler = self.request({}, role='admin')
        yield handler.get()

        self.assertTrue(isinstance(self.responses, list))
        self.assertEqual(len(self.responses), 1)
        self._handler.validate_message(json.dumps(self.responses[0]), requests.nodeReceiverCollection)<|MERGE_RESOLUTION|>--- conflicted
+++ resolved
@@ -18,10 +18,6 @@
 
         self.assertTrue(isinstance(self.responses, list))
         self.assertEqual(len(self.responses), 1)
-<<<<<<< HEAD
-        self.assertEqual(len(self.responses[0]), 34)
-=======
->>>>>>> cb6cb012
         self._handler.validate_message(json.dumps(self.responses[0]), requests.anonNodeDesc)
 
 
