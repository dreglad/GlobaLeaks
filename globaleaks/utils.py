# -*- coding: UTF-8
#   utils
#   *****
#
# GlobaLeaks Utility Functions

from datetime import datetime, timedelta
import logging
import re
import os
import sys
import time
import traceback

from OpenSSL import SSL
from twisted.internet.endpoints import TCP4ClientEndpoint
from txsocksx.client import SOCKS5ClientEndpoint

from StringIO import StringIO

from twisted.internet import reactor
from twisted.internet.defer import Deferred
from twisted.mail.smtp import ESMTPSenderFactory
from twisted.internet.ssl import ClientContextFactory
from twisted.protocols import tls

from twisted.python import log as twlog
from twisted.python import logfile as twlogfile
from Crypto.Hash import SHA256

from globaleaks.settings import GLSetting


class Logger(object):
    """
    Customized LogPublisher
    """
    def _str(self, msg):
        if isinstance(msg, unicode):
            return msg.encode('utf-8')
        return str(msg)

    def info(self, msg):
        if GLSetting.loglevel <= logging.INFO:
            print "[-] %s" % self._str(msg)

    def err(self, msg):
        print "[!] %s" % self._str(msg)

    def debug(self, msg):
        if GLSetting.loglevel <= logging.DEBUG:
            print "[D] %s" % self._str(msg)

    def msg(self, msg):
        print "[ ] %s" % self._str(msg)

    def start_logging(self):
        """
        If configured enables logserver
        """
        twlog.startLogging(sys.stdout)
        if GLSetting.logfile:
            name = os.path.basename(GLSetting.logfile)
            directory = os.path.dirname(GLSetting.logfile)

            logfile = twlogfile.LogFile(name, directory,
                                        rotateLength=GLSetting.log_file_size,
                                        maxRotatedFiles=GLSetting.maximum_rotated_log_files)
            twlog.addObserver(twlog.FileLogObserver(logfile).emit)

log = Logger()

def query_yes_no(question, default="no"):
    """Ask a yes/no question via raw_input() and return their answer.

    "question" is a string that is presented to the user.

    "default" is the presumed answer if the user just hits <Enter>.
              It must be "yes" (the default), "no" or None (meaning
              an answer is required of the user).

    The "answer" return value is one of "yes" or "no".
    """
    valid = {"y":True, "n":False}
    if default == None:
        prompt = " [y/n] "
    elif default == "yes":
        prompt = " [Y/n] "
    elif default == "no":
        prompt = " [y/N] "
    else:
        raise ValueError("invalid default answer: '%s'" % default)

    while True:
        sys.stdout.write(question + prompt)
        choice = raw_input().lower()
        if default is not None and choice == '':
            return valid[default]
        elif choice in valid:
            return valid[choice]
        else:
            sys.stdout.write("Please respond with 'y' or 'n'\n\n")

## Hashing utils

def get_file_checksum(filepath):
    sha = SHA256.new()

    chunk_size = 8192

    with open(filepath, 'rb') as fp:
        while True:
            chunk = fp.read(chunk_size)
            if len(chunk) == 0:
                break
            sha.update(chunk)

    return sha.hexdigest()

## time facilities ##

def utc_future_date(seconds=0, minutes=0, hours=0):
    """
    @param seconds: get a datetime obj with now+hours
    @param minutes: get a datetime obj with now+minutes
    @param hours: get a datetime obj with now+seconds
    @return: a datetime object
    """
    delta = timedelta(seconds=(seconds + (minutes * 60) + (hours * 3600)))
    return datetime.utcnow() + delta

def datetime_now():
    """
    @return: a datetime object of now, coherent with the timezone
    """
    now = datetime.utcnow() - timedelta(seconds=time.timezone)
    return now

def is_expired(old_date, seconds=0, minutes=0, hours=0, day=0):
    """
    @param old_date: the datetime stored in the databased

    @param seconds, minutes, hours, day
        the expire time of the element

    @return:
        if the amount requeste by those four param has been reached
        is returned True, else is returned False
    """
    if not old_date:
        return False

    total_hours = (day * 24) + hours
    check = old_date
    check += timedelta(seconds=seconds, minutes=minutes, hours=total_hours)
    now = datetime.utcnow() - timedelta(seconds=time.timezone)

    return now > check


def pretty_date_time(when):
    """
    @param when: a datetime
    @return: the date in ISO 8601, or 'Never' if not set
    """
    if when is None:
        return u'Never'
    else:
        return when.isoformat()

def pretty_diff_now(past_date):
    """
    @param past_date: source date in the past of now()
    @return: differences in time up to now(), pretty format
    """
    if not past_date:
        return u"Never"

    now = datetime.utcnow() - timedelta(seconds=time.timezone)
    diff = now - past_date

    diff = int(diff.total_seconds())
    days, hours_carry = divmod(diff, 3600 * 24)
    hours, minutes_carry = divmod(hours_carry, 3600)
    minutes, seconds = divmod(minutes_carry, 60)

    pretty_str = ''
    if seconds:
        pretty_str = "1 second" if seconds == 1 else "%s seconds" % seconds
    if minutes:
        pretty_str = "1 minute" if minutes == 1 else "%s minutes" % minutes
    if hours:
        pretty_str = "1 hour" if hours == 1 else "%s hours" % hours
    if days:
        pretty_str = "1 day" if days == 1 else "%s days" % days

    #return '%sD+%s:%s:%s' % (days, hours, minutes, seconds)
    return pretty_str

## Mail utilities ##

def sendmail(authentication_username, authentication_password, from_address,
             to_address, message_file, smtp_host, smtp_port=25, security="SSL"):
    """
    Sends an email using SSLv3 over SMTP

    @param authentication_username: account username
    @param authentication_secret: account password
    @param from_address: the from address field of the email
    @param to_address: the to address field of the email
    @param message_file: the message content
    @param smtp_host: the smtp host
    @param smtp_port: the smtp port
    """

    result_deferred = Deferred()

    context_factory = ClientContextFactory()
    context_factory.method = SSL.SSLv3_METHOD

    if security != "SSL":
        requireTransportSecurity = True
    else:
        requireTransportSecurity = False

    factory = ESMTPSenderFactory(
        authentication_username,
        authentication_password,
        from_address,
        to_address,
        message_file,
        result_deferred,
        contextFactory=context_factory,
        requireAuthentication=(authentication_username and authentication_password),
        requireTransportSecurity=requireTransportSecurity)

    if security == "SSL":
        factory = tls.TLSMemoryBIOFactory(context_factory, True, factory)

    if GLSetting.tor_socks_enable:
        socksProxy = TCP4ClientEndpoint(reactor, GLSetting.socks_host, GLSetting.socks_port)
        endpoint = SOCKS5ClientEndpoint(smtp_host, smtp_port, socksProxy)
    else:
        endpoint = TCP4ClientEndpoint(reactor, smtp_host, smtp_port)

    d = endpoint.connect(factory)
    d.addErrback(result_deferred.errback)

    return result_deferred


def mail_exception(etype, value, tback):
    """
    Formats traceback and exception data and emails the error,
    This would be enabled only in the testing phase and testing release,
    not in production release.

    @param etype: Exception class type
    @param value: Exception string value
    @param tback: Traceback string data
    """
    if(etype == GeneratorExit):
<<<<<<< HEAD
        return
=======
    	return
>>>>>>> b81d2656

    mail_exception.mail_counter += 1

    exc_type = re.sub("(<(type|class ')|'exceptions.|'>|__main__.)",
                     "", str(etype))
    tmp = []

    tmp.append("From: %s" % GLSetting.error_reporting_username)
    tmp.append("To: %s" % GLSetting.error_reporting_username)
    tmp.append("Subject: GLBackend Exception [%d]" % mail_exception.mail_counter)
    tmp.append("Content-Type: text/plain; charset=ISO-8859-1")
    tmp.append("Content-Transfer-Encoding: 8bit\n")
    tmp.append("Source: %s\n" % " ".join(os.uname()))
    error_message = "%s %s" % (exc_type.strip(), etype.__doc__)
    tmp.append(error_message)

    traceinfo = '\n'.join(traceback.format_exception(etype, value, tback))
    tmp.append(traceinfo)

    info_string = '\n'.join(tmp)
    message = StringIO(info_string)

    log.err(error_message)
    log.err(traceinfo)
    log.debug("Exception Mail (%d):\n%s" % (mail_exception.mail_counter, info_string) )

    sendmail(GLSetting.error_reporting_username,
             GLSetting.error_reporting_password,
             GLSetting.error_reporting_username,
             GLSetting.error_reporting_destmail,
             message,
             GLSetting.error_reporting_server,
             GLSetting.error_reporting_port)

mail_exception.mail_counter = 0

def acquire_mail_address(request):
    """
    Extracts email address from request

    @param request: expect a receiver request (notification_fields key, with
        mail_address key inside)
    @return: False if is invalid or missing the email address, and the
        lowercase mail address if is valid
    """

    if 'notification_fields' not in request:
        return False

    if 'mail_address' not in request['notification_fields']:
        return False

    mail_string = request['notification_fields']['mail_address'].lower()
    if not re.match("^([\w-]+\.)*[\w-]+@([\w-]+\.)+[a-z]{2,4}$", mail_string):
        log.debug("Invalid email address format [%s]" % mail_string)
        return False

    return unicode(mail_string)


def acquire_url_address(inputstring, hidden_service=False, http=False):

    accepted = False

    if hidden_service and re.match("^[0-9a-z]{16}\.onion$", inputstring):
        accepted |= True

    if http and re.match("^http(s?)://(\w+)\.(.*)$", inputstring):
        accepted |= True

    return accepted<|MERGE_RESOLUTION|>--- conflicted
+++ resolved
@@ -259,12 +259,10 @@
     @param value: Exception string value
     @param tback: Traceback string data
     """
+    # this is an hack because inside the Generator, not a great stacktrace is produced
     if(etype == GeneratorExit):
-<<<<<<< HEAD
+        log.debug("Exception unhandled inside generator")
         return
-=======
-    	return
->>>>>>> b81d2656
 
     mail_exception.mail_counter += 1
 
