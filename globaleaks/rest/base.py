--- conflicted
+++ resolved
@@ -10,60 +10,9 @@
 from datetime import datetime
 from globaleaks.rest.errors import InvalidInputFormat
 
-## Follow the base messages
-<<<<<<< HEAD
+
+# XXX not true anymore, need to be update the specification and the glossary
 fileGUS = r"(f_(\w){30,30})"
-=======
-
-class GLTypes(dict):
-    """
-    Types is a module supporting the recurring types format in JSON
-    communications. It's documented in
-    https://github.com/globaleaks/GlobaLeaks/wiki/recurring-data-types
-
-    This class is used whenever a RESTful interface need to manage
-    an input element or an output element.
-
-    The recurring elements in GLBackend, researched here:
-    https://github.com/globaleaks/GLBackend/issues/14
-    and documented in https://github.com/globaleaks/GlobaLeaks/wiki/recurring-data-types
-    are instances based on GLTypes
-    """
-    specification = {}
-    def __getitem__(self, key):
-        return self.specification[key]
-
-    def __setitem__(self, key, val):
-        self.specification[key] = val
-
-    def __call__(self):
-        return self.specification
-
-
-class SpecialType(object):
-    regexp = ""
-    def validate(self, data):
-        import re
-        try:
-            if re.match(self.regexp, data):
-                return True
-            else:
-                raise InvalidInputFormat("failed regexp [%s] vs [%s]" % (self.regexp, data) )
-
-        except TypeError:
-            raise InvalidInputFormat("TypeError in regexp [%s] vs [%s]" % (self.regexp, data) )
-
-class dateType(SpecialType):
-    pass
-
-class timeType(SpecialType):
-    pass
-
-class fileGUS(SpecialType):
-    regexp = r"(f_(\w){30,30})"
-
->>>>>>> 199fcce0
-# XXX not true anymore, need to be update the specification and the glossary
 receiptGUS = r"(\d{10,10})"
 submissionGUS = r"(s_(\w){50,50})"
 receiverGUS = r"(r_(\w){20,20})"
