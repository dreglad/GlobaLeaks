--- conflicted
+++ resolved
@@ -128,19 +128,7 @@
         self.expireCallbacks.append(self.manage_mail_expiration)
 
     def manage_mail_expiration(self):
-<<<<<<< HEAD
-
-        # one hour expired!
-        if self.debug:
-            log.debug("Before the check: %s" % LastHourMailQueue.per_receiver_lastmails)
-
         LastHourMailQueue.per_receiver_lastmails[self.receiver_id] -= 1
-
-        if self.debug:
-            log.debug("After the check: %s" % LastHourMailQueue.per_receiver_lastmails)
-=======
-        LastHourMailQueue.per_receiver_lastmails[self.receiver_id] -= 1
->>>>>>> 0fa6b4b6
 
     def __repr__(self):
         return self.receiver_id
