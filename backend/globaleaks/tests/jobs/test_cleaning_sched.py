# -*- encoding: utf-8 -*-
import os

import copy

from twisted.internet import threads
from twisted.internet.defer import inlineCallbacks

from globaleaks.tests import helpers

from globaleaks import models
from globaleaks.rest import requests
from globaleaks.handlers import base, admin, submission, files, rtip, receiver
from globaleaks.jobs import delivery_sched, cleaning_sched
from globaleaks.utils.utility import is_expired, datetime_null
from globaleaks.settings import transact, GLSetting
from globaleaks.tests.test_tip import TTip

from globaleaks.security import GLSecureTemporaryFile

STATIC_PASSWORD = u'bungabunga ;('
dummy_sum = u'a1c2257ef58acffec9b0e2d165dc6be67c8d05f224116714e18bec972aea34c3'

class MockHandler(base.BaseHandler):

    def __init__(self):
        pass

class TestCleaning(helpers.TestGL):

    # Test model is a prerequisite for create e valid environment where Tip lives

    # The test environment has one context (escalation 1, tip TTL 2, max file download 1)
    #                          two receiver ("first" level 1, "second" level 2)
    # Test context would just contain two receiver, one level 1 and the other level 2

    def setUp(self):
        helpers.TestGL.setUp(self)

        # filled in setup
        self.context_desc = None
        self.receiver1_desc = receiver2_desc = None
        self.submission_desc = None

        # filled while the emulation tests
        self.receipt = None
        self.itip_id = self.wb_tip_id = self.rtip1_id = self.rtip2_id = None
        self.wb_data = self.receiver1_data = self.receiver2_data = None

        # https://www.youtube.com/watch?v=ja46oa2ZML8 couple of cups, and tests!:

        self.tipContext = copy.deepcopy(TTip.tipContext)
        self.tipReceiver1 = copy.deepcopy(TTip.tipReceiver1)
        self.tipReceiver1['postpone_superpower'] = True
        self.tipReceiver2 = copy.deepcopy(TTip.tipReceiver2)
        self.tipReceiver2['postpone_superpower'] = True
        self.tipOptions = TTip.tipOptions
        self.commentCreation = TTip.commentCreation

    @transact
    def test_postpone_survive_cleaning(self, store):
        self.assertEqual(store.find(models.InternalTip).count(), 1)
        self.assertEqual(store.find(models.ReceiverTip).count(), 2)
        self.assertEqual(store.find(models.WhistleblowerTip).count(), 1)

    @transact
    def test_cleaning(self, store):
        self.assertEqual(store.find(models.InternalTip).count(), 0)
        self.assertEqual(store.find(models.ReceiverTip).count(), 0)
        self.assertEqual(store.find(models.WhistleblowerTip).count(), 0)
        self.assertEqual(store.find(models.InternalFile).count(), 0)
        self.assertEqual(store.find(models.ReceiverFile).count(), 0)
        self.assertEqual(store.find(models.Comment).count(), 0)

    @transact
    def check_tip_not_expired(self, store):
        tips = store.find(models.InternalTip)
        for tip in tips:
            self.assertFalse(is_expired(tip.expiration_date))

    @transact
    def force_submission_expire(self, store):
        tips = store.find(models.InternalTip)
        for tip in tips:
            tip.creation_date = datetime_null()
            self.assertTrue(is_expired(tip.creation_date))

    @transact
    def force_tip_expire(self, store):
        tips = store.find(models.InternalTip)
        for tip in tips:
            tip.expiration_date = datetime_null()
            self.assertTrue(is_expired(tip.expiration_date))

    @inlineCallbacks
    def do_setup_tip_environment(self):

        basehandler = MockHandler()

        # the test context need fields to be present
        from globaleaks.handlers.admin.field import create_field
        for idx, field in enumerate(self.dummyFields):
            f = yield create_field(field, 'en')
            self.dummyFields[idx]['id'] = f['id']

        self.tipContext['steps'][0]['children'] = [
            self.dummyFields[0]['id'], # Field 1
            self.dummyFields[1]['id'], # Field 2
            self.dummyFields[4]['id']  # Generalities
        ]

        basehandler.validate_jmessage(self.tipContext, requests.adminContextDesc)
        self.context_desc = yield admin.create_context(self.tipContext)

        self.tipReceiver1['contexts'] = self.tipReceiver2['contexts'] = [ self.context_desc['id'] ]

        for attrname in models.Receiver.localized_strings:
            self.tipReceiver2[attrname] = u'222222’‘ª‘ª’‘ÐŊ'
            self.tipReceiver1[attrname] = u'⅛¡⅜⅛’ŊÑŦŊ1111111’‘ª‘ª’‘ÐŊ'

        basehandler.validate_jmessage( self.tipReceiver1, requests.adminReceiverDesc )
        basehandler.validate_jmessage( self.tipReceiver2, requests.adminReceiverDesc )

        try:
            self.receiver1_desc = yield admin.create_receiver(self.tipReceiver1)
            self.receiver2_desc = yield admin.create_receiver(self.tipReceiver2)
        except Exception as exxxx:
            self.assertTrue(False)

        self.assertEqual(self.receiver1_desc['contexts'], [ self.context_desc['id']])
        self.assertEqual(self.receiver2_desc['contexts'], [ self.context_desc['id']])

        dummySubmission = yield self.get_dummy_submission(self.context_desc['id'])
        basehandler.validate_jmessage( dummySubmission, requests.wbSubmissionDesc)

        self.submission_desc = yield submission.create_submission(dummySubmission, finalize=False)

        self.assertEqual(self.submission_desc['wb_steps'], dummySubmission['wb_steps'])
        self.assertEqual(self.submission_desc['mark'], models.InternalTip._marker[0])

    @inlineCallbacks
    def do_finalize_submission(self):
        self.submission_desc['finalize'] = True
        self.submission_desc['wb_steps'] = yield helpers.fill_random_fields(self.context_desc['id'])
        self.submission_desc = yield submission.update_submission(
            self.submission_desc['id'],
            self.submission_desc,
            finalize=True)

        self.assertEqual(self.submission_desc['mark'], models.InternalTip._marker[1])

        submission.create_whistleblower_tip(self.submission_desc)

    # -------------------------------------------
    # Those the two class implements the sequence
    # -------------------------------------------

class TipCleaning(TestCleaning):

    @inlineCallbacks
    def postpone_tip_expiration(self):
        recv_desc = yield admin.get_receiver_list()
        self.assertEqual(len(recv_desc), 2)
        rtip_desc = yield receiver.get_receiver_tip_list(recv_desc[0]['id'])
        self.assertEqual(len(rtip_desc), 1)
        tip_list = yield cleaning_sched.get_tiptime_by_marker(models.InternalTip._marker[2])
        self.assertEqual(len(tip_list), 1)
        rtip.postpone_expiration_date(recv_desc[0]['id'], rtip_desc[0]['id'])

        yield cleaning_sched.CleaningSchedule().operation()

    @inlineCallbacks
    def test_unfinished_submission_life_and_expire(self):
        yield self.do_setup_tip_environment()
        yield self.check_tip_not_expired()
        yield self.force_submission_expire()
        yield cleaning_sched.CleaningSchedule().operation()
        yield self.test_cleaning()

    @inlineCallbacks
    def test_tip_life_and_expire(self):
<<<<<<< HEAD
        yield self.do_setup_tip_environment()
=======
        yield self.do_setup_tip_environment()       
>>>>>>> c82b7b0e
        yield self.do_finalize_submission()

        yield delivery_sched.DeliverySchedule().operation()

        yield self.check_tip_not_expired()
        yield self.force_tip_expire()

        yield cleaning_sched.CleaningSchedule().operation()

        yield self.test_cleaning()

    @inlineCallbacks
    def test_tip_life_postpone(self):
        yield self.do_setup_tip_environment()
        yield self.do_finalize_submission()

        yield delivery_sched.DeliverySchedule().operation()

        yield self.check_tip_not_expired()
        yield self.force_tip_expire()
        yield self.postpone_tip_expiration()

        yield cleaning_sched.CleaningSchedule().operation()

        yield self.test_postpone_survive_cleaning()

    @inlineCallbacks
    def test_tip_life_and_expire_with_files(self):
        yield self.do_setup_tip_environment()

        yield self.emulate_file_upload(self.submission_desc['id'])

        yield self.do_finalize_submission()

        yield delivery_sched.DeliverySchedule().operation()

        self.assertTrue(os.listdir(GLSetting.submission_path) != [])

        yield self.check_tip_not_expired()

        yield self.force_tip_expire()

        yield cleaning_sched.CleaningSchedule().operation()

        self.assertTrue(os.listdir(GLSetting.submission_path) == [])
        self.assertTrue(os.listdir(GLSetting.tmp_upload_path) == [])<|MERGE_RESOLUTION|>--- conflicted
+++ resolved
@@ -179,11 +179,7 @@
 
     @inlineCallbacks
     def test_tip_life_and_expire(self):
-<<<<<<< HEAD
-        yield self.do_setup_tip_environment()
-=======
-        yield self.do_setup_tip_environment()       
->>>>>>> c82b7b0e
+        yield self.do_setup_tip_environment()
         yield self.do_finalize_submission()
 
         yield delivery_sched.DeliverySchedule().operation()
