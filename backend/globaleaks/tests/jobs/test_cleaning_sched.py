# -*- encoding: utf-8 -*-
import os

from twisted.internet.defer import inlineCallbacks

from globaleaks.tests import helpers

from globaleaks import models
from globaleaks.orm import transact, transact_ro
from globaleaks.jobs import cleaning_sched
from globaleaks.utils.utility import datetime_null
from globaleaks.settings import GLSettings


class TestCleaningSched(helpers.TestGLWithPopulatedDB):
    @transact
<<<<<<< HEAD
    def check_postpone_survive_cleaning(self, store):
        self.assertEqual(store.find(models.InternalTip).count(), 1)
        self.assertEqual(store.find(models.ReceiverTip).count(), 2)

    @transact
    def check_cleaning(self, store):
=======
    def force_itip_expiration(self, store):
        for tip in store.find(models.InternalTip):
            tip.expiration_date = datetime_null()

    @transact_ro
    def check0(self, store):
        self.assertTrue(os.listdir(GLSettings.submission_path) == [])
        self.assertTrue(os.listdir(GLSettings.tmp_upload_path) == [])

>>>>>>> 9b5459f3
        self.assertEqual(store.find(models.InternalTip).count(), 0)
        self.assertEqual(store.find(models.ReceiverTip).count(), 0)
        self.assertEqual(store.find(models.InternalFile).count(), 0)
        self.assertEqual(store.find(models.ReceiverFile).count(), 0)
        self.assertEqual(store.find(models.Comment).count(), 0)
        self.assertEqual(store.find(models.Message).count(), 0)

<<<<<<< HEAD
    @transact
    def check_tip_not_expired(self, store):
        for tip in store.find(models.InternalTip):
            self.assertFalse(is_expired(tip.expiration_date))

    @transact
    def force_tip_expire(self, store):
        for tip in store.find(models.InternalTip):
            tip.expiration_date = datetime_null()

    @inlineCallbacks
    def postpone_tip_expiration(self):
        recv_desc = yield admin.receiver.get_receiver_list('en')
        self.assertEqual(len(recv_desc), 2)
        rtip_desc = yield receiver.get_receivertip_list(recv_desc[0]['id'], 'en')
        self.assertEqual(len(rtip_desc), 1)
        rtip.postpone_expiration_date(recv_desc[0]['id'], rtip_desc[0]['id'])
=======
    @transact_ro
    def check1(self, store):
        self.assertTrue(os.listdir(GLSettings.submission_path) != [])
>>>>>>> 9b5459f3

        self.assertEqual(store.find(models.InternalTip).count(), 1)
        self.assertEqual(store.find(models.ReceiverTip).count(), 2)
        self.assertEqual(store.find(models.WhistleblowerTip).count(), 1)
        self.assertEqual(store.find(models.InternalFile).count(), 16)
        self.assertEqual(store.find(models.ReceiverFile).count(), 0)
        self.assertEqual(store.find(models.Comment).count(), 3)
        self.assertEqual(store.find(models.Message).count(), 4)

    @inlineCallbacks
    def test_submission_life(self):
        # verify that the system starts clean
        yield self.check0()

        yield self.perform_full_submission_actions()

        # verify tip creation
        yield self.check1()

        yield cleaning_sched.CleaningSchedule().operation()

<<<<<<< HEAD
        yield self.check_cleaning()

    @inlineCallbacks
    def test_tip_life_postpone(self):
        yield self.perform_full_submission_actions()
        yield self.check_tip_not_expired()

        yield self.force_tip_expire()

        yield self.postpone_tip_expiration()

        yield self.check_emails_number(2)

        yield cleaning_sched.CleaningSchedule().operation()

        yield self.check_postpone_survive_cleaning()

        yield self.check_emails_number(4)

    @inlineCallbacks
    def test_itip_life_and_expire_with_files(self):
        # create tip but not rtips
        self.perform_submission_start()
        yield self.perform_submission_uploads()
        yield self.perform_submission_actions()

        self.assertTrue(os.listdir(GLSettings.submission_path) != [])

        yield self.check_tip_not_expired()
        yield self.force_tip_expire()
=======
        # verify tip survive the scheduler if they are not expired
        yield self.check1()

        yield self.force_itip_expiration()
>>>>>>> 9b5459f3

        yield cleaning_sched.CleaningSchedule().operation()

        # verify cascade deletion when tips expire
        yield self.check0()<|MERGE_RESOLUTION|>--- conflicted
+++ resolved
@@ -14,14 +14,6 @@
 
 class TestCleaningSched(helpers.TestGLWithPopulatedDB):
     @transact
-<<<<<<< HEAD
-    def check_postpone_survive_cleaning(self, store):
-        self.assertEqual(store.find(models.InternalTip).count(), 1)
-        self.assertEqual(store.find(models.ReceiverTip).count(), 2)
-
-    @transact
-    def check_cleaning(self, store):
-=======
     def force_itip_expiration(self, store):
         for tip in store.find(models.InternalTip):
             tip.expiration_date = datetime_null()
@@ -31,7 +23,6 @@
         self.assertTrue(os.listdir(GLSettings.submission_path) == [])
         self.assertTrue(os.listdir(GLSettings.tmp_upload_path) == [])
 
->>>>>>> 9b5459f3
         self.assertEqual(store.find(models.InternalTip).count(), 0)
         self.assertEqual(store.find(models.ReceiverTip).count(), 0)
         self.assertEqual(store.find(models.InternalFile).count(), 0)
@@ -39,30 +30,9 @@
         self.assertEqual(store.find(models.Comment).count(), 0)
         self.assertEqual(store.find(models.Message).count(), 0)
 
-<<<<<<< HEAD
-    @transact
-    def check_tip_not_expired(self, store):
-        for tip in store.find(models.InternalTip):
-            self.assertFalse(is_expired(tip.expiration_date))
-
-    @transact
-    def force_tip_expire(self, store):
-        for tip in store.find(models.InternalTip):
-            tip.expiration_date = datetime_null()
-
-    @inlineCallbacks
-    def postpone_tip_expiration(self):
-        recv_desc = yield admin.receiver.get_receiver_list('en')
-        self.assertEqual(len(recv_desc), 2)
-        rtip_desc = yield receiver.get_receivertip_list(recv_desc[0]['id'], 'en')
-        self.assertEqual(len(rtip_desc), 1)
-        rtip.postpone_expiration_date(recv_desc[0]['id'], rtip_desc[0]['id'])
-=======
     @transact_ro
     def check1(self, store):
         self.assertTrue(os.listdir(GLSettings.submission_path) != [])
->>>>>>> 9b5459f3
-
         self.assertEqual(store.find(models.InternalTip).count(), 1)
         self.assertEqual(store.find(models.ReceiverTip).count(), 2)
         self.assertEqual(store.find(models.WhistleblowerTip).count(), 1)
@@ -77,49 +47,15 @@
         yield self.check0()
 
         yield self.perform_full_submission_actions()
-
         # verify tip creation
         yield self.check1()
 
         yield cleaning_sched.CleaningSchedule().operation()
 
-<<<<<<< HEAD
-        yield self.check_cleaning()
-
-    @inlineCallbacks
-    def test_tip_life_postpone(self):
-        yield self.perform_full_submission_actions()
-        yield self.check_tip_not_expired()
-
-        yield self.force_tip_expire()
-
-        yield self.postpone_tip_expiration()
-
-        yield self.check_emails_number(2)
-
-        yield cleaning_sched.CleaningSchedule().operation()
-
-        yield self.check_postpone_survive_cleaning()
-
-        yield self.check_emails_number(4)
-
-    @inlineCallbacks
-    def test_itip_life_and_expire_with_files(self):
-        # create tip but not rtips
-        self.perform_submission_start()
-        yield self.perform_submission_uploads()
-        yield self.perform_submission_actions()
-
-        self.assertTrue(os.listdir(GLSettings.submission_path) != [])
-
-        yield self.check_tip_not_expired()
-        yield self.force_tip_expire()
-=======
         # verify tip survive the scheduler if they are not expired
         yield self.check1()
 
         yield self.force_itip_expiration()
->>>>>>> 9b5459f3
 
         yield cleaning_sched.CleaningSchedule().operation()
 
