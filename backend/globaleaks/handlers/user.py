--- conflicted
+++ resolved
@@ -29,15 +29,9 @@
 
     if remove_key:
         # In all the cases below, the key is marked disabled as request
-<<<<<<< HEAD
-        user.pgp_key_public = None
-        user.pgp_key_fingerprint = None
-        user.pgp_key_expiration = None
-=======
         user.pgp_key_public = ''
         user.pgp_key_fingerprint = ''
         user.pgp_key_expiration = datetime_null()
->>>>>>> 60f50cc9
 
     elif pgp_key_public != '':
         gnob = GLBPGP()
