# -*- coding: UTF-8
#
#   /admin/questionnaires
#   *****
# Implementation of the code executed on handler /admin/questionnaires
#
import json

from twisted.internet.defer import inlineCallbacks, returnValue

from globaleaks import models, QUESTIONNAIRE_EXPORT_VERSION
from globaleaks.handlers.base import BaseHandler
from globaleaks.handlers.admin.field import db_create_field
from globaleaks.handlers.admin.step import db_create_step
from globaleaks.handlers.public import serialize_questionnaire
from globaleaks.orm import transact
from globaleaks.rest import errors, requests
from globaleaks.utils.structures import fill_localized_keys
from globaleaks.utils.utility import log, datetime_to_ISO8601, datetime_now


def db_get_questionnaire_list(store, language):
    questionnaires = store.find(models.Questionnaire)

    return [serialize_questionnaire(store, questionnaire, language) for questionnaire in questionnaires]


@transact
def get_questionnaire_list(store, language):
    """
    Returns the questionnaire list.

    :param store: the store on which perform queries.
    :param language: the language in which to localize data.
    :return: a dictionary representing the serialization of the questionnaires.
    """
    return db_get_questionnaire_list(store, language)


def db_get_questionnaire(store, questionnaire_id, language):
    """
    Returns:
        (dict) the questionnaire with the specified id.
    """
    questionnaire = store.find(models.Questionnaire, models.Questionnaire.id == questionnaire_id).one()

    if not questionnaire:
        log.err("Requested invalid questionnaire")
        raise errors.QuestionnaireIdNotFound

    return serialize_questionnaire(store, questionnaire, language)


@transact
def get_questionnaire(store, questionnaire_id, language):
    return db_get_questionnaire(store, questionnaire_id, language)


def fill_questionnaire_request(request, language):
    fill_localized_keys(request, models.Questionnaire.localized_keys, language)
    return request


def db_update_questionnaire(store, questionnaire, request, language):
    request = fill_questionnaire_request(request, language)

    questionnaire.update(request)

    return questionnaire


def db_create_questionnaire(store, questionnaire_dict, language):
    questionnaire_dict = fill_questionnaire_request(questionnaire_dict, language)

    q = models.Questionnaire(questionnaire_dict)

    store.add(q)

<<<<<<< HEAD
    for step in questionnaire_dict.get('steps', []):
=======
    for step in questionnaire_dict['steps']:
>>>>>>> 8e4923ab
        db_create_step(store, step, language)

    return q


@transact
def create_questionnaire(store, request, language):
    """
    Creates a new questionnaire from the request of a client.

    We associate to the questionnaire the list of receivers and if the receiver is
    not valid we raise a ReceiverIdNotFound exception.

    Args:
        (dict) the request containing the keys to set on the model.

    Returns:
        (dict) representing the configured questionnaire
    """
    questionnaire = db_create_questionnaire(store, request, language)

    return serialize_questionnaire(store, questionnaire, language)


@transact
def update_questionnaire(store, questionnaire_id, request, language):
    """
    Updates the specified questionnaire. If the key receivers is specified we remove
    the current receivers of the Questionnaire and reset set it to the new specified
    ones.
    If no such questionnaire exists raises :class:`globaleaks.errors.QuestionnaireIdNotFound`.

    Args:
        questionnaire_id:

        request:
            (dict) the request to use to set the attributes of the Questionnaire

    Returns:
            (dict) the serialized object updated
    """
    questionnaire = store.find(models.Questionnaire, models.Questionnaire.id == unicode(questionnaire_id)).one()
    if not questionnaire:
        raise errors.QuestionnaireIdNotFound

    questionnaire = db_update_questionnaire(store, questionnaire, request, language)

    return serialize_questionnaire(store, questionnaire, language)


@transact
def delete_questionnaire(store, questionnaire_id):
    """
    Deletes the specified questionnaire. If no such questionnaire exists raises
    :class:`globaleaks.errors.QuestionnaireIdNotFound`.

    Args:
        questionnaire_id: the questionnaire id of the questionnaire to remove.
    """
    questionnaire = store.find(models.Questionnaire, models.Questionnaire.id == unicode(questionnaire_id)).one()
    if not questionnaire:
        log.err("Invalid questionnaire requested in removal")
        raise errors.QuestionnaireIdNotFound

    store.remove(questionnaire)


class QuestionnairesCollection(BaseHandler):
    check_roles = 'admin'
    cache_resource = True
    invalidate_cache = True

    def get(self):
        """
        Return all the questionnaires.

        Parameters: None
        Response: adminQuestionnaireList
        Errors: None
        """
        return get_questionnaire_list(self.request.language)

    def post(self):
        """
        Create a new questionnaire.

        Request: AdminQuestionnaireDesc
        Response: AdminQuestionnaireDesc
        Errors: InvalidInputFormat, ReceiverIdNotFound
        """
        validator = requests.AdminQuestionnaireDesc
        if self.request.language is None:
            validator = requests.AdminQuestionnaireDescRaw

        request = self.validate_message(self.request.content.read(), validator)

        return create_questionnaire(request, self.request.language)


class QuestionnaireInstance(BaseHandler):
    check_roles = 'admin'
    invalidate_cache = True

    def put(self, questionnaire_id):
        """
        Update the specified questionnaire.

        Parameters: questionnaire_id
        Request: AdminQuestionnaireDesc
        Response: AdminQuestionnaireDesc
        Errors: InvalidInputFormat, QuestionnaireIdNotFound, ReceiverIdNotFound

        Updates the specified questionnaire.
        """
        request = self.validate_message(self.request.content.read(),
                                        requests.AdminQuestionnaireDesc)

        return update_questionnaire(questionnaire_id, request, self.request.language)

    def delete(self, questionnaire_id):
        """
        Delete the specified questionnaire.

        Request: AdminQuestionnaireDesc
        Response: None
        Errors: InvalidInputFormat, QuestionnaireIdNotFound
        """
        return delete_questionnaire(questionnaire_id)

    @inlineCallbacks
    def get(self, questionnaire_id):
        """
        Export questionnaire JSON
        """
        q = yield get_questionnaire(questionnaire_id, None)
        q['export_date'] = datetime_to_ISO8601(datetime_now())
        q['export_version'] = QUESTIONNAIRE_EXPORT_VERSION
        returnValue(q)<|MERGE_RESOLUTION|>--- conflicted
+++ resolved
@@ -76,11 +76,7 @@
 
     store.add(q)
 
-<<<<<<< HEAD
     for step in questionnaire_dict.get('steps', []):
-=======
-    for step in questionnaire_dict['steps']:
->>>>>>> 8e4923ab
         db_create_step(store, step, language)
 
     return q
