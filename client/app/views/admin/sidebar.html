<ul class="nav nav-pills nav-stacked">
  <li data-ng-class="active.content">
    <a href="#/admin/content">
      <i class="glyphicon glyphicon-chevron-right"></i>
      <span data-translate>Content Settings</span></a>
  </li>

  <li data-ng-class="active.receivers">
    <a href="#/admin/receivers">
      <i class="glyphicon glyphicon-chevron-right"></i>
      <span data-translate>Receivers Configuration</span>
    </a>
  </li>

  <li data-ng-class="active.contexts">
    <a href="#/admin/contexts">
      <i class="glyphicon glyphicon-chevron-right"></i>
      <span data-translate>Contexts Configuration</span>
    </a>
  </li>

  <li data-ng-class="active.fields">
    <a href="#/admin/fields">
      <i class="glyphicon glyphicon-chevron-right"></i>
      <span data-translate>Fields Configuration</span>
    </a>
  </li>

  <li data-ng-class="active.mail">
    <a href="#/admin/mail">
      <i class="glyphicon glyphicon-chevron-right"></i>
      <span data-translate>Mail Configuration</span></a>
  </li>

  <li data-ng-class="active.password">
    <a href="#/admin/password">
      <i class="glyphicon glyphicon-chevron-right"></i>
    <span data-translate>Password Configuration</span></a>
  </li>

  <li data-ng-class="active.advanced_settings">
    <a href="#/admin/advanced_settings">
      <i class="glyphicon glyphicon-chevron-right"></i>
    <span data-translate>Advanced Settings</span></a>
  </li>

  <br />

<<<<<<< HEAD
  <li data-ng-class="active.activities">
    <a href="#/admin/activities">
      <i class="glyphicon glyphicon-chevron-right"></i>
      <span data-translate>Recent Activities</span></a>
  </li>

  <li data-ng-class="active.stats">
    <a href="#/admin/stats">
      <i class="glyphicon glyphicon-chevron-right"></i>
      <span data-translate>System Stats</span></a>
  </li>

  <li data-ng-class="active.anomalies">
    <a href="#/admin/anomalies">
      <i class="glyphicon glyphicon-chevron-right"></i>
      <span data-translate>Anomalies Detected</span></a>
  </li>

  <br />

  <li data-ng-class="active.useroverview">
=======
  <li data-ng-class="active.users_overview">
>>>>>>> cc4667e8
    <a href="#/admin/overview/users">
      <i class="glyphicon glyphicon-chevron-right"></i>
    <span data-translate>Users Overview</span></a>
  </li>

  <li data-ng-class="active.tips_overview">
    <a href="#/admin/overview/tips">
      <i class="glyphicon glyphicon-chevron-right"></i>
    <span data-translate>Tips Overview</span></a>
  </li>

  <li data-ng-class="active.files_overview">
    <a href="#/admin/overview/files">
      <i class="glyphicon glyphicon-chevron-right"></i>
    <span data-translate>Files Overview</span></a>
  </li>

<<<<<<< HEAD
=======
  <li data-ng-class="active.stats_overview">
    <a href="#/admin/stats">
      <i class="glyphicon glyphicon-chevron-right"></i>
      <span data-translate>System Stats</span></a>
  </li>
>>>>>>> cc4667e8

</ul><|MERGE_RESOLUTION|>--- conflicted
+++ resolved
@@ -46,7 +46,6 @@
 
   <br />
 
-<<<<<<< HEAD
   <li data-ng-class="active.activities">
     <a href="#/admin/activities">
       <i class="glyphicon glyphicon-chevron-right"></i>
@@ -67,10 +66,7 @@
 
   <br />
 
-  <li data-ng-class="active.useroverview">
-=======
   <li data-ng-class="active.users_overview">
->>>>>>> cc4667e8
     <a href="#/admin/overview/users">
       <i class="glyphicon glyphicon-chevron-right"></i>
     <span data-translate>Users Overview</span></a>
@@ -88,13 +84,10 @@
     <span data-translate>Files Overview</span></a>
   </li>
 
-<<<<<<< HEAD
-=======
   <li data-ng-class="active.stats_overview">
     <a href="#/admin/stats">
       <i class="glyphicon glyphicon-chevron-right"></i>
       <span data-translate>System Stats</span></a>
   </li>
->>>>>>> cc4667e8
 
 </ul>