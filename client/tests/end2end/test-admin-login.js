var utils = require('./utils.js');

describe('admin login', function() {
  it('should login as admin', function() {
<<<<<<< HEAD
    browser.get('/#/admin');

    element(by.model('loginUsername')).sendKeys('admin');
    element(by.model('loginPassword')).sendKeys(utils.vars['user_password']);

    element(by.css('form[name=loginForm] button')).click();
    utils.waitForUrl('/admin/landing');
=======
    utils.login_admin();
>>>>>>> 52cc48eb
  });
});<|MERGE_RESOLUTION|>--- conflicted
+++ resolved
@@ -2,16 +2,7 @@
 
 describe('admin login', function() {
   it('should login as admin', function() {
-<<<<<<< HEAD
-    browser.get('/#/admin');
-
-    element(by.model('loginUsername')).sendKeys('admin');
-    element(by.model('loginPassword')).sendKeys(utils.vars['user_password']);
-
-    element(by.css('form[name=loginForm] button')).click();
-    utils.waitForUrl('/admin/landing');
-=======
+    browser.sleep(3000);
     utils.login_admin();
->>>>>>> 52cc48eb
   });
 });