--- conflicted
+++ resolved
@@ -296,13 +296,8 @@
   });
 
   it('Recipient should be able to postpone first submission from its tip page', function() {
-<<<<<<< HEAD
-    utils.login_receiver(receiver_username, receiver_password);
-
-=======
     utils.login_receiver();
     
->>>>>>> fa8735a7
     element(by.id('tip-0')).click();
     utils.waitUntilHidden($('.LoadingOverlay'), 5000);
     // Get the tip's original expiration date.
