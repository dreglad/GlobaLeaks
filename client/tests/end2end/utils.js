--- conflicted
+++ resolved
@@ -37,16 +37,10 @@
       return (current_url.indexOf(url) !== -1);
     });
   });
-<<<<<<< HEAD
 };
 
 exports.waitForFile = function (filename, timeout) {
   var t = timeout === undefined ? 1000 : timeout;
-=======
-}
-
-exports.waitForFile = function (filename, timeout) {
->>>>>>> 98aca477
   var fp = path.resolve(browser.params.tmpDir, filename);
   browser.wait(function() {
     try {
@@ -57,7 +51,6 @@
     } catch(err) {
       return false;
     }
-<<<<<<< HEAD
   }, t);
 };
 
@@ -65,14 +58,4 @@
     var d = tip.creation_date;
     // The name should look like: 20160821-1.zip
     return d.slice(0,4)+d.slice(5,7)+d.slice(8,10)+'-'+ tip.progressive + '.zip';
-  };
-=======
-  }, timeout)
-}
-
-exports.makeFileNameFromTip = function (tip) {
-    d = tip.creation_date;
-    // The name should look like: 20160821-1.zip
-    return d.slice(0,4)+d.slice(5,7)+d.slice(8,10)+'-'+ tip.progressive + '.zip';
-  }
->>>>>>> 98aca477
+}