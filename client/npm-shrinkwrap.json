--- conflicted
+++ resolved
@@ -1,10 +1,6 @@
 {
   "name": "GlobaLeaks",
-<<<<<<< HEAD
-  "version": "3.11.67",
-=======
   "version": "3.11.68",
->>>>>>> a95f2168
   "lockfileVersion": 1,
   "requires": true,
   "dependencies": {
