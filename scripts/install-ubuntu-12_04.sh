#!/bin/bash

############## Start Of Variable and Functions Declaration ###########

DIR="$( cd "$( dirname "${BASH_SOURCE[0]}" )" && pwd )"
BUILD_DIR=/tmp/glbuilding.$RANDOM
BUILD_LOG=${BUILD_DIR}.log
TMP_KEYRING=${BUILD_DIR}/tmpkeyring.gpg

usage()
{
cat << EOF
usage: ./${SCRIPTNAME} options

OPTIONS:
   -h      Show this message
   -y      To assume yes to all queries

EOF
}

ASSUME_YES=0
while getopts “hv:ny” OPTION
do
  case $OPTION in
    h)
      usage
      exit 1
      ;;
    y)
      ASSUME_YES=1
      ;;
    ?)
      usage
      exit
      ;;
    esac
done

DO () {
    if [ -z "$2" ]; then
        RET=0
    else
        RET=$2
    fi
    if [ -z "$3" ]; then
        CMD=$1
    else
        CMD=$3
    fi
    echo -n "Running: \"$CMD\"... "
    $1 &>${BUILD_LOG}
    if [ "$?" -eq "$2" ]; then
        echo "SUCCESS"
    else
        echo "FAIL"
        echo "COMBINED STDOUT/STDERR OUTPUT OF FAILED COMMAND:"
        cat ${BUILD_LOG}
        exit 1
    fi
}

vercomp () {
    # Returnned values:
    #   0: version are equals
    #   1: $1 is bigger than $2
    #   2: $2 is bigger than $1
    if [[ $1 == $2 ]]
    then
        return 0
    fi
    local IFS=.
    local i ver1=($1) ver2=($2)
    # fill empty fields in ver1 with zeros
    for ((i=${#ver1[@]}; i<${#ver2[@]}; i++))
    do
        ver1[i]=0
    done
    for ((i=0; i<${#ver1[@]}; i++))
    do
        if [[ -z ${ver2[i]} ]]
        then
            # fill empty fields in ver2 with zeros
            ver2[i]=0
        fi
        if ((10#${ver1[i]} > 10#${ver2[i]}))
        then
            return 1
        fi
        if ((10#${ver1[i]} < 10#${ver2[i]}))
        then
            return 2
        fi
    done
    return 0
}

GLOBALEAKS_KEY_FILE=${BUILD_DIR}/gl-pub-key.gpg
GLOBALEAKS_PUB_KEY="
-----BEGIN PGP PUBLIC KEY BLOCK-----
Version: SKS 1.1.3+
Comment: Hostname: ranger.ky9k.org

mQINBFFtX2EBEADWMQ9CpB55LcQzg1JS2oCzOcHN3oWQwfluIJltFPzbUC8KSTJrrSKghSIz
gA9C5ltoFgqwhZCiwQX0sFHLHw0+WQLXDqyRcJWCmL1GVIvAN1xW5aPAjvZ14TJJiajYF+q0
v2Lm8JCtD4hk1QcpJE+IOiSMMDqu9nM9ic8+xJZKYYhlCUWvAWKTORhRhYhImJkV5P6soozv
/rHizXnQW4rzsTPSlMh8cptVx4PL9ShIrmNC9oyIdBFLGskOk9IxE6vW16YocQgwkFkT4KGI
hvq3fUyJSj+AmoxmThvY+9Y5eN8FQdFh/hH/ndU8+I9U/tDKFdII+A6tl0sbrnFKw0AG++dZ
7ZMeRFKFi76xyGAS1Juqbgatc35U3V6UF4RAHAc1GYMs2T+wZf1H0gBY+UinK78IJdN/ja4a
2zbExpVcizlZxHJgImBVWjeTWbmOiKBRs6A/6wUbotBNma0QMCYgFvgwfjqxB27WUdsBhXS8
iCIN+IHmjm30s7dKyMCcsRW/En17jmou6i54URL1csNuwZXGD09W/DkJSXjmACjLP4u6QJuN
VFkABdndmKVJgN2jm/ZdgqH1SVP3dPVMOTdIsMwQrF7FTFKMNYUsgXh83SOwgZhTnZEPXjeu
6rXpeZNUu7/5xlcGixkGVYFwuFG2+Z4DuCOlP/r1ul8M/QUt9QARAQABtDVHbG9iYUxlYWtz
IHNvZnR3YXJlIHNpZ25pbmcga2V5IDxpbmZvQGdsb2JhbGVha3Mub3JnPokCPgQTAQIAKAUC
UW1fYQIbAwUJAeEzgAYLCQgHAwIGFQgCCQoLBBYCAwECHgECF4AACgkQMuZ5JiQEUAjF9Q/+
Ld1XXiwmel6jgVdCoqET85LLHKkNjM8gaRXNnqF5J33cLIMyXizglazG6WlsoaNXSk1GvPMo
hYRyHVSHQBmd5nxXtIfqjErE+y5zlfYRgfNvKeigM3pQodwyAdDMWE65xixvYm0O1e4Ts7jY
S7k48rplb3/dflfC+DBnxE22IBZeAcF2gU4VgYj9Ybb7Wqb6p8Wb3GsefYkG2FmqlNQxdsZS
zjnb16RPwVgzT38MDNoJqWdANyutFV5cu10GkxX1WoQ+spuDTrZW281yp8b39EJonlvCtkiy
K01R9xFeyDa8Qe9QDU2KVwpZ9rozXWfamsMMrPaAavpYuD5F+BLZGocLd14txLOxbEQeJeDn
UyOg9B6VihqRCVJzsZ7rVOzOfzYMBSYLYVkRbeGvADXrNZU5j1B/icROwgiV6WWPDH+1HAlI
alJAH+gJYYfo6Tv35BcEEKsCa+QgGFlKP7IBo9rqKkp21tUH5Fne129wWc2piZ6kijtwj1N4
RElvWKhQtuMK4u/04koC2vwyiomXw+1JzkHPfkx5FLbDi+wdaJqzzYlVx/AbQJY/+7ZFkMzM
dxKRVKJX1eFaxZ+kgiwDeVRv/FllrQ/qHD64FbyWtkf+GeMwaJg15taEUQxNYAch+KsEwA8L
aUUFXvW9m0ICiBWego167TOaFwkuu92QXzu5Ag0EUW1fYQEQAKtJlqbGTJFwJtTcWIrOOIDm
6IS6EYnbB/P67fhim3RhQPaPJbcDI26pcMgnW4rNg22UoL4WmDAIK2BXzYN89U1Qu62btaPM
iIHTRu8+ciJgYh7UlJiqVitvEotrXN4sQZxCFyhH3S8Ggbr9XWcpf/YqwMbJL2aFZPS0Yf4d
cIKqRbwJYSTlXaDVszBz4Bc3LMV9Anjg8ZfAL+/TZqZKHjCjCOrQTjkeW6dm7A0SMl8m65HA
q5APSPDnQtjlGFIOKTLP0qwDyo21Y/x3oeHRjLVGOjJJvbdpoRWV5OTSnmf2kK5HEbj6ng6f
xiPppstprbXtW8mf7NWCOHG5BrrCrUqr7aKSw6I0phJtpqbmSjCL3m6ZacJSAsCbdGe2XkYo
/c0QFmIUj9PpW7s711vSuJyv4i1Q5gvzPWJBgqlefhnAF8Y9bpVMP29Q8AH/rgGXBdH9W+Kh
bYjLXfnA3tWaUIcFaKTh+nlxRMxzHOnTus/UyokdKbX6/iHGPJ0aXHg6OM8YItwCkGQSxllf
hGGFtA1dWsZq0zsycafZebKOn8DA5eF5u7jcf1pSbhPwMoghppu0nZIYugYjIczSd/GEyYG+
VseJ+lnyIWRtzPzta4aZKWRCd1z6Ks3QFrYC4zeS8RXGRjokYLLUKTf8Pv7Ls3hE0WEOpHWF
Tlkd9ft0mS95ABEBAAGJAiUEGAECAA8FAlFtX2ECGwwFCQHhM4AACgkQMuZ5JiQEUAjc/w//
ek4bFuqA6CbpveyBulM/1j1vibJuAFxrI3IupG9Y2S8GRsvCBvWT4o+mM54SMhW9fytrZqLR
+I5aPfV59AD+FS+BTeHesjfqUwJTXhbS+amG9ESixlvEF0M3234kvIBAaFxP+PPjaKKGQEvK
QTxICYOQedIBJS2B4xl1ynU7mMdTWnoO6l3ovRukcvGekBfKVx0Vw/dtqtvwUd9anm8Os9Hy
w+h9qMDRWa2i+z4droSr3aMsygU6LXDOIzdx8xP4XZiicxjerM9WCg6wI2uP6ctb02NREdeY
YLVNCFNht1+sWENybv7jTjcclbugBa7Uh/Kx9uOl3LD7umtXetz/Cgz/NoXvH/5x9kGg9coc
sy6yk7X2958hjzcuF0gRrvXDGydPHXHZX0EqU1GxXttAlwKv0M2GmOMP6R3qZ7zbRJgjqASn
zqVf1q8vkVMT7BlPxa8tfLxKb6/DAHIYiMh4f6dmYtoPI52adMCeeGTtxidSCao6Nhs9Ur3Z
bvvP2iSrPnzrzYmA5v81ncnvNsC0vABZsVqs3k6zQnuc3jq/AP2vFkmcDfq9D2WpQ6jR8znn
5sXraODYkc8q+Kp/6M8AMrsnrl4XgdHwm60TID1TmkL/x0Qe5AmVHLnX4Bv4MZwqGVeWUmKT
P/C52ALX08WJ34OtmJMZ1SihV+3+EWhA+tU=
=x4Mn
-----END PGP PUBLIC KEY BLOCK-----
"

NEEDED_VERSION_PYTHON=2.7
NEEDED_VERSION_PIP=1.3.1

PIP_PKG="pip-${NEEDED_VERSION_PIP}.tar.gz"
PKG_VERIFY=${BUILD_DIR}/${PIP_PKG}.asc
PIP_URL="https://pypi.python.org/packages/source/p/pip/${PIP_PKG}"
PIP_SIG_URL="https://pypi.python.org/packages/source/p/pip/${PIP_PKG}.asc"
PIP_KEY_FILE=${BUILD_DIR}/pip-pub-key.gpg
PIP_PUB_KEY="
-----BEGIN PGP PUBLIC KEY BLOCK-----
Version: GnuPG v1.4.12 (Darwin)
Comment: GPGTools - http://gpgtools.org

mQGiBEegfKsRBACiNuANUxvO1wkvMgKiDjhfg60YhBC9yRKEfafjqClEVu60ol3O
S409tX734ssIq6KpOm1V9zruGQgp8gF3QkoUB6TnILjr8irvs6UUEKedF1zpiiDL
EcZ5Hi1sUWpiFj4cNTDw014vXhnGUlg/knfKSHBEPigaITCfqbIM6eJ8LwCg/f4P
ZUmx5UxKRLII9yLhEjTBs0kEAIcuj6LdxkRZDH1byGGPztlcaZqH45dvbkG86vrX
RY/A9C4pn3kBQ+InX9KLXPM8fM416n6LVH1zZHJLr9j0nfQy+j/CsgLyyPWJw0vN
MtYABfWu7rvBLyA4IotBDPfyHvWEssFmOvatjmWgsRe5ah7qD1NsvBLKgXzwGlF3
kpfwBACPcNg/ShGJmjD80nVMlIE8ysUd6Ynvr1yEuQJefdDdyRPzdj3j56VnSBDm
/Kmbu/rxmJlxMaz0dcDXXbYk8gMift+vIm3ej77gad8775LytEakl8eVfyJqaIh7
ACCUhwBWX6LR2X2RHcz7xANS6ZYb1nN5EtXd1Mf6c3aTht150LQiSmFubmlzIExl
aWRlbCA8amFubmlzQGxlaWRlbC5pbmZvPohGBBARCAAGBQJRRmkGAAoJEPFuK5US
rRNn/acAn2t9IrHKHb6Fg9NM1wbHp+MBUzCEAKCkQLOTiZRFslTvBarB66WDt13R
K4hGBBARCgAGBQJRR+tmAAoJEDaEwMCMiyrh8tQAoIeHGG3Qtx6uD/2nCh004pkG
LPr6AJ9OSGyDTxoVDyyXlnJRo6VBVK8q34hgBBMRAgAgBQJHoHyrAhsDBgsJCAcD
AgQVAggDBBYCAwECHgECF4AACgkQsXMn1AFx3zDSjgCeNfYTnC/p2l5VSBT0P1cj
auNeohcAoJYuV31sLHLH/LED/WKaY4FiroIPiGMEExECACMCGwMGCwkIBwMCBBUC
CAMEFgIDAQIeAQIXgAUCTcHTVQIZAQAKCRCxcyfUAXHfMD5MAJ9cerw4R05ddm2c
0fS2+LzX1aCsJQCfShTrP3D9b8s7vqP+64K54KBE4ASJARwEEAECAAYFAlFGaRIA
CgkQQf6sfHtaj443mwgAiafnCV5lBn6KrUSIh9uURVj1MhPgCDna6dT8YIa23b1u
TNzi+dod7iOcrNT6OFISC+Yqo01/Tn4h4jOkkqU0RNJqby4FXju3KT9qfGoJ33lW
4VCjgmtoMMdkPAMDLNxI1gGi4Gg579TRbQHEFysH8BP1BwpSWwOY+XD+3iqX0jYx
SNr1vQWN5ncyPiKcFRjXP6dkCRPk6vwm8cVSneljhTSWFTyw+e5XslRfp868mc2b
NC9eTVWW0SlXnc7LKy0NOin3CUYdV8AeJ9p0IWzYVw1arOouMiUZ+F2cNca4s8E2
GEvxHQPQYzYi2oVq9r/E3INnMvU9xDYZ9XZrGr4ue4kBHAQQAQIABgUCUUZqUgAK
CRAdddRk72hdSJHgCACDN7toes17szzi12IJ39gs7Il9yWHJBrMDo915nvPlpXRp
KyTJ2HRPSEsz1T8/xm+icNK/huf1PZACP79Ap6OcdN7up1jOYswz8iE2A2esLjZc
GFtakbMnM+cwZbzHkI2pswzocTmkA5NiIKOHZKKzJA9NoEiDBrmAzFrOqdqhfty0
Jl0eNgApk4I98bodf5dBgWghImVGTm+bbVbG4pkMNaZGb6e+sOxmJQV+yssHHQ9V
sDyHJPe3rL/O3vo5hxikXTM2LsgA9QeFKjc0CyQRy9e48mBYlBTKrCWg4ALk2nIm
NS5GMSuI9oC52r3MS0h4KUSrvmEUMcFkBt4nc7d9iQIcBBABAgAGBQJRRmj1AAoJ
EBJfXGff6UCEeeAP/0HAHqDbmYFeSHbcqtprhUwmdzwx0TogU4u3SXItlYKSr+qu
jfOA04ztln28ZggqV0MVj6vh+iwhxIX69byRsGrxvwTXITEGHJ0d9xcjxQJFduB/
WmXwUoPtC6MgQ+EuxSrz4CL2SLcagr6Ubc/RdBUbqM1yqWIwWJeG5fhQ2jJaTGbx
ZW9S/Wdh51yK3UdeJ+0XbJR87DifA7qXVHF9ne/lKpYWCrMfLQWOISvEQOqLSMJJ
7vOlGjIBhwYcD7vhXHFoppiG3xPrvRYCEfyNvS/xgfiT8b+WaaAwzQlgpuN2Nzph
wA743x95vqrcyst6xJLD1mYRvV0gGb32wmGGL1eLZgsPNSm1GbFkIAPV/w2Ca7IX
e5uRa6XJY+ws5M2JOn5gRqMqBoV9Bvy9aDAKN296qIdfWRC24ycsAkTnQXFTw4s1
cPOrzma8PagLIGxo4F9SiQZQrZVHyBU5FoRHGQQyOc4nnq6e5sDcLJoY+zJqAra8
B0Q3sDNCJFx0L6rlzl7uXonT8P2JvqHkOHXAEf9DWkL3GBAuKf6e5uk9FzuYqyWq
YMuajosHvWNcN+72SXwE0ydO/qlvMtZfKEjiM7zUtKhWEb8Rs5QQweO2mIKpWXmT
TvbFSYXRhXGheRoz7IEJtQ3sdgUBBQ4pZl0ZZT/0xiGewGID2CKB7wq43lzNiQIc
BBABAgAGBQJRRmj1AAoJELQ2KNYYLqLoeeAP/RLnxvRABfLpkaUWB7l6NaTCgFDj
dsFx3xpNI6qdOPaRX2XVwKIw0ZslMTEqhQYxGn4s45TRyqdKnkP4nx0vO3WXDaEX
JdafbaJEVyxLu4XyQnr7l5xs+2wVOGdT34IrVb2TBaoGkWYo0QbsADW+NxWLttgO
KlSOwy5xmNWI+6jC11zCwRY5FCeJ3lDILDrWwlFuuTu0DUVtS2H1xVHPyw6dp1lH
H89tAgz4TI7G72GeKt7WSsFlCLrpMADXYnO2wzRQ3/kg034SjiBC0xsiPJwjZ9Tf
loSiNYWczl5648GtCXyFbknUVkEnfcuKmMrrq1Lz0tVVrCaJGtL0vMLlEtJxHVDb
8qeZ758QADIc5mQ/AAaNHuzHaFKHA9Wqe/XABIiwsKLX0dtGY/EhpXJVoKxq6y20
CkSb4l+BHd7FRscq3dhQbOtf8PsMsj/nbiC4QlsKCf8wajNZKnT1PS9NoSM+i97Q
4Gl3UOdRxDIz7r2X/uh3ze0z9qgfo6XKHo7ws95062V3IjgUXaJq27e9rOq6/yD+
lW2JnueeiLn5PsQlrfYzhXmC1OzK3oZbzRvESwkmq2TigH93iUbZsfojtziXVIdE
xu6nVDYmcWJznDtepWiYd7KGjn9/gnT9rA1m6PwZT9TjXsBP8AkEhef0gV4N5Ofj
IeSYzSlJUzw0iHpUiQIcBBABAgAGBQJRRmm7AAoJEEHww1FGCFa8vzoQAKUU1tBT
GVlwdKbo8IRSL4j8iYbpPY31CZiwHSRFmXdy2rjUkP/cPC2Af5eS5eI4bm3OOmP4
2DqZmrVZ+uoVZf4U7fDfQqBFX8oYVzjlKdRaEvbSMOPHWww2JA1tWxJvVNIc6sFm
UWF19pG5lA044EEhXntlTWbdIlAwdHoqpLmfOxcG0hbhLqqLk0hH6Df1IFc6HlCn
uh6Uw33V/dKXpawng6OBvLnqD2kX4ZoFhWBq596BNg9rdC8U7jLzzVJNjfL63F7t
o17igDL8SW/Fm1kn3C8aiGKMndAIKs9nkvJy10qBy8qj6uogz4paRK8WtWVyCQLr
iDUcpKFxKnMLPO2d/HGQYcFhNEbLnm6Rsixrac2w3vshNOsCu5U60yNFQExpuc+g
E1wzem6TXX0M9613Sm6YCq8yBppj8EKfmY5qfC0pPU59MdVGZ1/h0lUvOmFpeWLJ
pqlcZ6hCZSfwZqjLCDrIEdWttc7GGRPoQx8RbyP1JgAWfbswFDHb2bR+iIYbvK2V
08+LCIjF38cYPpsPint3NquCC3WlUqEm27TIW4h70FCxULZl9MrlgWGrDkRK4rH2
Jbyj2TTi0PkEfAKs8OFAAnc0PT9byiGek3/mC85mR0axzGAG21c1J5z40jZCpX0P
qHD/SBKADvZDhlmTt60tRFOidNVyuhUswdR0iQIcBBABAgAGBQJRRmqMAAoJEKu3
He7upCsDZuEP/jAZBamktuOcTuGMhaZIBaiiuf4BfiZ9WheqicMMoUuNJdeZEDrn
LeYNhYpEaJDystckMuJqNtqbswLf+2dgM8G1g/7eU0ZyxbadBgM8YsCqZzEyRLlH
WitXy4AFJzqAi962UZU/vRHk0ItltiEkbwfHT7Reuh1hQGod/cb14KuQL/THtmwQ
HPyK8+cnJXyGVUrCX6wZRAa87VFH1GPBpfIktz85iu3D1UclZWE6Z9AjrZKTvCYs
z9KNrpd7z4iAk3D7wERN0TXBawax0121WbwBFW6/kK+pZb173K1kUSYNq1I5wtfN
Wn9JwEjIpwUkzxh37lCSA4tSvCCiZIhTn9gwb/IBbyGPAnkIX7O0nqWAcldhyZ+F
+5Z4PFk1gCoIvGztHjUtay8+oFFoFsUL8RUpKU62pIEFi/DtQEkPzYLXDeLtLKFd
t+MdWF6ZP3Xxsrkq/0Bf9aPBMGhvAQ77TGNM1O8WCTep8nVJSgaJ/kerqrtCe+bm
6ztOu1FdavnGkENHpYUQFav+KJbVJNRCOkRO3CsMKydePSYZCpl+1pRmO/g1beV7
S6D1Q8RaxJr7vRf1noTw8oGVM+wrUCSfK+mxRRIu0A9l5uAUkOJ94RA9Y0wuLpJG
0kxhtbgV/ufbjoLNr3ec5Nd2f65TZpIf4fn0DnEZQcooZARIPceVdqRIiQIcBBAB
CAAGBQJRRmwOAAoJEGlmbf6wDpY+8UIQAJsojb4UHkdhG+xxg1IMYtJYmxNMuHAd
8Lr8NpJjU3i0WOlvPyyVnrG3y0Lc4+EIxyx31ocQjhUo1WXbMGQhh4l+EQI0nneS
wZrwWlmuv0092lTkTi/D2QPq8HCjtPjW/ERQfP5LHU8LZ20CK2Ny7WEI4V5gxLnR
CdT8wiXNPdVrr4TZi+ujXIXTjYWQqZJ3xGIhl8DSIRRM9fwEQibtUlWFhiQR7pIv
10pqNZnpkKrCjlvyKxJjlR7PkOBY1QqrVDaeW/bf1lBoXYgGy1ok4ZYEHqHYqa9t
PDaDMigyn2vs/MMSbt6v8g8x9yGRqhTeiyI/3J4O+hYWq9ejqS5nUADI8dNZvyEw
cuxYwvbeSOsfdQa5pkN8NRsGfRc0ZSxBNLm6rQefpnE6d5uad06XvefDT2rEUzaY
6PYlPCJaWvx0CUPpyqPG2gWFzkTJqZzvU9eOLsKsupHJFBPXY5StnFHv2T0bp/FD
gf6VlXwmsTYLDuKpuZr0pBBq/FsExOpVp/5wDVkIGP55s6lrVx3DVQ9onA1HtLbH
j0ZEUY8DtrbLHgmthWFcttZBZYvI+nEHZWD1yFaN/k3EUpN9ajTIzgTbSNuoOwtE
3rA0ZBG1R4BtpKr0APLBL6IIdioWie5kNQTti1fogdcJ0ETTa/9HjCOQVngtAVyw
GvDlJbN+uO6ziQIcBBABCAAGBQJRUEwbAAoJEBdn8S4Q3vvzobwQAMMDOiQWZOEp
lssaWBCZACtu9OaOZqFcoSIgIaYjR6VAlI0U57nYHttMvA21bi8xceX3fstudKLB
D36LMggHWlYceyVKxqNJrgZqcqrc3R0Yi7FqSAQSVejXjf12D8hBuXgejy6JCeNV
xf3kNtKb9zISnuWCTL0dkJVNuqvhMlu0hedOgXB0BvT0KddQYgDIQ/wISVNDTIG0
ceVC4Wmn4z5erGHiUNKM9TR00fuYAIAub1rMyjqezuzjX4d/dlMF9XEDoSQ6OjMX
vjFAGy6tMo2wlx0N7Cvhr9XPZ1X/8nDPHm0XEMgicMt3E20NMXKonUEv8TK8fzzC
Ti8eR4Uu5CL1DYJG7032wRwfdnpHZxPdevNowktz6bHE+MA+4+nkaJIFGpj0eSbM
goOiFGtmUTbT5IBTOoMmb4rlxMntcw6b8xJukViqvAXhMqepyINE200bsymKy9l6
ZXhCKTqZxysSlE24l0BJrYk4S1QxmxZ1oQLsT9+rKgbnPTznxLylkDbvrca5CkBR
8Klycep/x7ygqoaeolgiqIBYkuda9cm5/KVhPjmfUqr6eHlBt6fZIPBchg8w0FXX
J/OVw0F8r6w/s9ibCrUv8qKuyqEJkOOAd2r9Y/Uv/OLyylXp7WKlWReSOpv1hBlO
c9MEP/u5VYtm4CT1OHB2RaileCZLVccmtChKYW5uaXMgTGVpZGVsIChHbWFpbCkg
PGxlaWRlbEBnbWFpbC5jb20+iEYEEBEIAAYFAlFGaQYACgkQ8W4rlRKtE2cWawCf
a0GqsYwDwozB+b+Gszec297XCM0AmwThgmnfKEZ/eYS8k5zf8o0aINIGiEYEEBEK
AAYFAlFH62YACgkQNoTAwIyLKuEV2gCeJ7WYtkfWdYY7/YS9FOZff+wxwo4AnjLX
ZaSFajtxgvKQ75P5wBbhuCVPiGIEExECACIFAk3B0lICGwMGCwkIBwMCBhUIAgkK
CwQWAgMBAh4BAheAAAoJELFzJ9QBcd8whyQAoK99etTS8wYw9jUjrT/Da5JGb2qh
AKCoMYBedgkW9iI8wS3/HznifL5asYkBHAQQAQIABgUCUUZpEgAKCRBB/qx8e1qP
jmhWB/9jEAciG8SxIM5I6uWyrnJ/PifOiY/0z+FFjigvvbsJ3yZkSHpgpNKZhzTw
AVdmrkE0nXxUlRcDilkEVcwV7xzgiQcB3mRvqDrK20ehv1W1e+mO7zIiSghaMSZo
C/XDH81nruImZvi+qBbUFrFFentgYOyV6Betfhcdk8jl2X1xm+Uje3jX3U8BSKKJ
IeZLGCTvHoMVFWmBSrhkMRLb+V/T+3CarfxBNMH1L9X8wLYSVUkCzc6aDX0ZLegP
JRCFFgneCSWBmYvXJdvbMPyCKyz8rbnZUbu3h2Qxb6OSO6hzc8QX+Ytfye9FtcUz
1FKeFi24RI2f1Vsv8ChSH7gIo4OWiQEcBBABAgAGBQJRRmpSAAoJEB111GTvaF1I
oF0H/jvUgqYxDcq+gLFWzZQIryXKrMhcMim49XZiapGeDUxbFsVWFFAOURBpXOD/
L3piBH/2fzKPZGDVmn8EbrBPX+NhOae0Nu0Uk+EHTjvuzTKDVez9VYCJCJEoJ1qQ
C4lm6ox2dBM4GBJWYwqVIjvmICzA1+7h6i/qM2f2PwUETRAXBegZypZ8l2YmAy3c
eebF3iOd/H1yiNn9gT8zk5kWwSJAtVI8vIwtGYdyiAlQJnERW/GIsv3jtSokXlMV
9CDI4mX6Vkd8peefBHm3if0Y8A+ruBQEWnEbNpwJ0WJwlUfwKHYqmdcBVV5EijS5
ROzszw8YP7GFybpk8ycX8IL9xjiJAhwEEAECAAYFAlFGaPUACgkQEl9cZ9/pQITB
aQ/+KNuMO3Q0zyi8zMKELXQJuP05YLdg3PgHK3gQIyHV9oehKV8e2OfZIwJ+jkaA
ewtxUMWJdp/baBHn/DzDjMF7IPQlU9d86BEh91ZyZsr6Lo4Dm6Ih1Ir08INyy/+x
RkpRE3aZOVZCIvTRJ0y5yjS2lIbZ2KojskuLBepmYCW08tU9Rhl0QaWT5ahPUUQS
ZG34LEqlGnfYIX5B+Q1RGCqkt7xohWcLPzvsnVnCaow7Kfvx26LKaVWHbIxgPHN3
+hFDAMz7lwB1RhZ24Ma5pP8+goP76ta+EKHwCsGvBk8CL3sPSjXLa6dmIt6v0pZE
KgUTa+ujvYgiVcO+WG5eZ7R8ZRVEbo7yxReOQ5wKixK0Jl4Z+5lb7GN3Y5gNw2F2
55fw2YjVGhMqBehn4oKt/EgE6COC4pRQ1gUG9GvPuHk6vAtMSiOF2Y5dX1joRClB
UXTdzttlq98d44xXqzCybEgiAOXy2mt/atQX51Zpxov00+kfWOoioBgHOIZHWe52
T1gAMe22bwQQCyD1yI28/1D+tHZJ2MFBx1d5oZAE7R5fWg73OIPl40Pl9jolPk9B
iMUmYfqd7I4+HGfEgQuVtXhKSl6ytEdSy7GnW7yiVSdrAOB829mk6TkPxOj9F9uz
ACbAm8poCDHmLdWyVntgdg4oY8gSe7Om62cyKPhsXuefUduJAhwEEAECAAYFAlFG
aPUACgkQtDYo1hguoujBaRAA7qt/3I7A9gnKju4qej+/cJX2WLnrQ1VK5NivXQKy
Uhb17rdixEJTgoTBe6L1vcQeiiSkiwwYLHqul3breZB7B44nwvJWRIYrGf5/kzfv
c8uFBE97xOLl/qjsGGA7NPfW1CKH7iqSgo8h6jzWaVqHf1NoBNrG3uXh7KtzpitQ
sZxXdPCaDAwe7TGQ7XGbhnsvncNFcYxeg2XdVbFAlwUO7jDGYX+DPg0sVnpqTyZ/
iVMi1nnBq4jw7FZ5sQpNtpeYtvJCvIIznO+Fb2XeyGydhhLJ0Hj14zSUN26e5eS3
PuGQvPfcx8HdmVPMhZxWPzJ24vY0udi63E2zBHniy4BoNLotIP6SSYk4jZvPPGsC
eD5nxABr9apofYgKhHZg+Hip7F826+NwzF3se/+XwAlu9uZABzvyJjPCNdb/gYsF
ZlFw3DAFDf8etZUmXXT2xOl/mWFZhzxsRhXFDslXbdIODqBsbI9QZfpw+gSQkjeI
/wB/Nb8GTSl/8dyqoGGo6fXYgFj/E7d20FiL9ZqYSFQVFdkhCGvNqBLXG1iq9+Mf
5K8pDPP4P6IScFnPq/0R+nXiRRJfDe5/1i9pnmu7e+me/0NVFnoXwg1W6dbfaquH
4BTp1XMq1i99r9q5J161dUF0X7CN+geYJD9i7wq0ASwhAeiQWGUDyXQXeIAAyr06
ycGJAhwEEAECAAYFAlFGabsACgkQQfDDUUYIVry+KBAAhvp/kD+9bev1XxFRyrVk
QGvAu5z/FWrI5yRzhTx+KFKDlT3IPddsY1VgoppbiWHw7AkGQ4atyADM7SWHuOnL
/BDEHomIzqvKi9o+lI4ZaRBBvTHss1QyGFkKOlhQwCKT2PXdYKx7WirvUFF3GeaA
4AQ+Q+FflrqDgnsAmHPqxGOMHh2nrnZ9CZWsa75xRb4Qe/8uQI47zt3wp+UwcO/a
f9IETBUUDSlzVIzwkbfHb8uK0yBusAPvPEc+Ay2+zAce9+XzGTEF0X0ClONvQx05
WBY/iUc+FE0Q7QNx34bCsOLXM9WcQv3bApSn203SUyAUsj0n4XXKs90Isa2LYeUk
rqOkogVj4bQF0n6kOoCb5VGHBuSq5DWzdTTtD7+MuteY8M7x/V78qeJDutKcPmJL
fVQAh1opggEfEO5q92S32wrSL61uHIM4JWLUOkuaA2qlKRlHJD/ylrIxURSGXz83
NmrkRA7SUfQtsu2Irn7AhtPkWzzoCZxJOPPTpyperRZZBKABerePetbaZpSs8k30
n8Bi2T8HsAQmzDXQ9CLfP5s6EYqRk5u9TK/VyzFsnu2J13hCmJPKJQs8djuaNCwH
o+Ky8iuln6YzbTeIdwsJh3AmPGv/v6QulqCfqLtRi76+4uYONYtrgGqwMYQPGM02
w3BS4UsMUCF4zgTUI6PhzuKJAhwEEAECAAYFAlFGaowACgkQq7cd7u6kKwM5yg//
SMmFFrSSdiuJuPvHNyFZqdMFiN/yeBgBA3xZ2U/YxSj6bQ5P3Q80dNHjEdU3S2fw
H/2b5OARUhVRO6j2Os2ncz68S3Wq6BuljNXEW0In4Q/LUAYj9il3StsOkbDS7vLV
8QiCZ4qyR90LXXe4yCjW2t3w0M06tCwqSexsDeLmaispSqSHXJE9UjkeN7VgwXBi
P2tWnuru+elshZf+uq8VdZc/ku3nCpDwGCPacU2PjXbipW7eah4xQHeMP01rnsEU
IDwzoH2VFtQBJOO8h95ZY/98DH+Pi+rpILlgPhcJKKvgl/MOuwlc444+1YZ88cQs
vZry5v453KnObx0zsalphBR4gLBAtmNpL32+e7xKfZRjMDvI86Dya6A5VV28xJJQ
refhw4BBkRkbGAOYwXsHFrG4MYhMxQkDRgePJ3DH4hf5l2zDEjckx9m4vTmiZScp
4swmblfy103QVaAJ4z6Uy4+7v7q3o0t+4v2GVwQK9EqsIxM3IqEArfU6sYaab6gB
/DhO0lxhFAje8WXkFJtb22zC5e0tLu3uWQau1Qayd6l4RyLzx2tBFyFs0dMvvMws
A/VgbDmDAeMmXlyDg35DGsbTDolfLmC+lMba6ga9OLOcPdQCcDdA+CiLwIw2/0so
SbR2OA1DIMk7QLLqfv6ntfOBFabpYD+rQIOifBR6fn+JAhwEEAEIAAYFAlFGbA4A
CgkQaWZt/rAOlj5aMQ//Qv95RbuNM/ovbslF6kZ3bj74cxPmxdt3mZWp8ragikDB
2M6jVcchApb8H4Oa+bcinLI73qv+BvcCShM92zJtI3XcHQ3oHbuvwfW2uszomY8y
OoHd5+NfMHgYjjYNrFzyhXnPodhi1iAmwJAWX7ISxyk/B2BRBPNSsthE+5AadH/o
w/7v/OWViM8TKHV5Lvwo7LXBdtouyMI0mY4nNr/7HTrvCyeQ6RpHur261sY/DLaM
7tYe7uzg/ltIscEnqSCVPxz1fAHHf5zRdFSrFCW0UXFGWUYGw/foylNYrxleYqAs
5QdNZRZXT+1tYCHOI2NYtDDnYSt681R1gQ5xaPVNAwBeqBsbXKnYvLRvntpqRIUl
7eMqGGHI8uiRVh7YiSo1vGfA1V/J3fwdhcYM6I61rWE4EtkFOPnu5fuN4vx1zNrn
lhFMYLaL6vgpUcjLwBe0+FMEPOS/KF2iTh16PcTN6cCdYNOHsz5BkQ8VGih3JX7n
TwSSFk7JPYUs1YcCn1VbYOy+TyKdr79SEnCBCGrXLWAKmE1uszoqlKoHHglSInwz
S3p10aqZtQ/ho4kjhX3zgeUnRqNBci0vLOBLcqOx8ns0XbcN0ExGByf840xBsXLc
9PvzYrv1ZzieSqRt8mVB1idDW5W78JQeeScXTxEf1swf50CdnuRlbmt/d177h96J
AhwEEAEIAAYFAlFQTBsACgkQF2fxLhDe+/MOsRAAguh0QZQmhuZYvqpJ+rmGOlxG
ZRChzkixwqtohcotuGwslAqNEGMmygYIE3ua6WJug15QEQp5Hl8f4GAQbyWtaChK
hYaPoEX2V4SGwYg0gHnaIkVJehOeFZfv5fb1VH04934rBpwiojWnwjftxoSIPcNU
clScYooBQNJjVUy1RaOZqgj75GWbPG9DzZJKofC1nq5g55pVwx47cBRlzPl0nnUF
YHNsPZRHjEjOWGClFktusxubkqeVojW7Q2QKvTLbxd2S4T93mk+x/lW6cDeMrKgf
+01ypXrEES32f+Bd/w7u0bC3HokNbTgjPJxoDwVCQeoSV0EKTny4VlO111btWcTx
rfCT8JVwL7Z1FgRNV14cOKd1hW9ZQ3ajedeHVpWmOXxe651RDlXLGBG/uFTsWfvR
jsxYf4FPI3YbNkq2PzyzOSnPlbcILMhllAdvsBB1FlpjbScuQw4ygzp4X3k1wRwo
PjnQpZvfMjvoxWCurGHp3Bb8H5ANef3+CK5Nvwsz8DoQlBpBqSY/WLIPb9bfXt4Y
xtNFeTAz+X4JTC+QrqjoJfSgo18lZUQ8sqOvzp2WLiJ0D2EYft2Jk2USZAX2UVxz
0WNxtsgRnEtzItJ3NCZX+IzoYoreItPn70Gb3DIsOPIeozH3FmslwV16x1MV81VI
OHvVOLWng+mAIbNNisu0KEphbm5pcyBMZWlkZWwgKFdvcmsga2V5KSA8amFubmlz
QGVubi5pbz6IRgQQEQgABgUCUUZpBgAKCRDxbiuVEq0TZ8Z6AKDXetA5dRuexUXO
c44Y3aEs8ABAEwCdGE4jQpqP8DrGt8Agx9s4j+qCRImIRgQQEQoABgUCUUfrZgAK
CRA2hMDAjIsq4Tf6AJ9mbKNLLejx6ye3g+cscNlOLJ13iACeKRsrQqjn9T944UvJ
w/CR6HYY6TuIYgQTEQIAIgUCTcHSOwIbAwYLCQgHAwIGFQgCCQoLBBYCAwECHgEC
F4AACgkQsXMn1AFx3zAGDwCguVceF1DRK8ZPEQ6fvoeABeqqMqcAmwdTi0VUB1Em
9bfyJH5kqDJ08SYgiQEcBBABAgAGBQJRRmkSAAoJEEH+rHx7Wo+O0PgIAJvOiTK4
iIEYvWhRUwjqCzg/U5OeNQKLZTzpvLw8/ft8ZUPTDKQGN3uqZ6o9czoWBZszt1yt
XXVIK5ZLTyFkXepXELqcOBd87q4ngM3rH5dHtTpSiAK1i3XkUahmRjuwjytLNOuA
I6eKqMq3giWDoLFgeRSNDEkamN+0+WwME4GQweStBKxMehCkjTPdhCKJPZqKklIt
IQCZqbaUh2HZa0NPWgOos+ZJGEnz4h60OMQhfdayQDQWv04a1hqJUcjMyWV8ZE/h
9JypJciL/Fy7HrSCIaW55OF27bTYCE6CIw5xT9NsV2dqI9XZ1+PlWHM6qgIgyUFM
biEoI/b7aioiox2JARwEEAECAAYFAlFGalIACgkQHXXUZO9oXUiN+Af+MzqYwnsn
X6KOCQWbm6NOElaDVmKgeRSv9CgsN9cDv+c4mYq7JRTG3zN+fJLDAptvVfrbBvil
rg83Iy//j97Pj+DEvu1YtHzDWnqFnwigGDck2VmclPKwY6hZuPMWSDidZSnvmpwA
JpslBThGDZEQF8I9Ow3yZw6ZsRhoF6dkvR0keOcFEo9etwQ9H1MMQgVzYKI1u5tb
MO0ndE83lT0cBi9aTmwjBCMZcVMsimLfDhYoojw3iX/Ge3RCaHAkes4RSbIK4kCV
82WI1E+JcobM2wB3ioSljCZYdvSr2oIIvpAfl9WHmVvlou+PYxWOFaJdIZZSo2I9
M4xnwX+sES6dUYkCHAQQAQIABgUCUUZo9QAKCRASX1xn3+lAhGtSD/9NiyxPClsB
wm+fjOL98Swrdsghh3x5DO0WjkWJduJ+2p9vY6KujIpc1RB+83JkaajjWfk/Y4Zt
wartRfD2obn3m0lKEq6kLUOr7AvEr2YK2uFuHQJLHH3H1cukohhS+0PIIS2aKDK0
jehX0MseVakmnCWds+B4fmpJ2CIOkbOznKUwtVkPjaF+Jfob0pMSSHKiBDf/ooWp
QFySxuoVfrC6WVvnX3h9CaCuH3nExwissWS1jagAeyirDXCXfWhUr/Yq2uqw5r8V
B8v33h3+QF+OeFqQOHxGpGsg7v5fwodwkcoLcsg8b4e3r26BSbn5KRUcoSPnFPef
5OTtBUOrZsTJ7zHQRlVhs0me6nLgdEiwvecgtz5urQI+ucyasyBOzaxnjn+1CnyJ
iWO5t2r6Di3ebA4iUZfAizy5G/B6fja10SKu5kY8VMQGf0albAlEczL7omSsnf9u
nDD6GTgW3KbIUWSE1Um6RtOKd5Bc65XOjxRPM/T9CHNDAmmqCSOjc0q5wRCqFy4A
nkfILVNDQKXMcK5igO8DKL5dzPEhrbeISXB1NFtGeBVqIP9ajFZpZXJvFuT8jzKd
bT02pAEyQ/eu4moBG28FFaDV19+1PErCTTxzRSgpXkeOuNYKxTsYDwYTTI/otpg/
oSMpdHFakoA0xe1a2FKvgwkjTTAYWfAQi4kCHAQQAQIABgUCUUZo9QAKCRC0NijW
GC6i6GtSD/9CIrIfR8joQ7Ya4PkOQMpUB1RuhCKRLPCBDMKJunyeTZz31d8Tqtgh
iwJxr4lcqDG0dMahoJekJf/HpYo9yNdFsDudauORkWGVtPO9wtL4b65X7rB7Jmf/
5IYx3VPgS9+928z5IQi5rItecDgIDw8Q3z/gMsYcQ/vJ5BXRN1tdD5zzi2DHuGFq
zvgxlmDJwxx9AzebQaexqfwMGq+zKinmckDTs8yHrazgU68YnTFYVHOlhbTRhxrr
MT8/V14BV4bgt700ImV5T4qkdG6rFJnjUu3kyaJ+nzBjnZFQuviL5fTmGtmxakiO
aBjses35g28tM+Kh133Aii8BZQDK4D83aXPkuIuxuwXR5LTHLpmv5JbeaYY2hth1
NSy8g1rVFU5COuCSOIiv+jTtoSAdiU9wboE3T4Qpu54CcMlKLUkUtMeMKNkU5WvE
GCOZx7avdlXj6wdMXP3rkRpDK0gNNP0d3AhjdIxET6G2n2yh/2/QUJiVEJ9YzhDy
C6FNqP5NyebGJ00OgLQgklsW+W2jN+AiFtAgcsuMjtmHZ3lN+Gt7ByGxWhf/oa2Z
Svp3PEdSAKUFnnsDZjUR4shZoPBh8SDsI7ZmHZFv+KFW19NeHj3bGNOom3HnzvW+
6kCirj5vLHppTGHdVPkS+FgNWAA7tVsSwOJP5xeRZs51LWkZ22dA1YkCHAQQAQIA
BgUCUUZpuwAKCRBB8MNRRghWvNbiD/9DT2Bje4s7aWCp5DoDSuF9+WGG8wqke03H
jVd/lw4s79f8NHtXJy9R+JmCmjBsUeZUwQKOQPnWNIcn6hkc1JopTPEP69LJvFSI
tv1d1K5NpS/NxM1we30x1unyWz1GoBAWuIxZVvQ34mJJ2cbaN6MLI/3ZGMrJReS/
JBAcyh50mbmwr1cCZFjbNICEErCBYWPoz7tZ8XFqiueLwC5qQCLRqlfAP992Cx7t
/J/zhpQrwqkTupAt0JYEVntyIRcyhTv7NpYE+ULlu6w8WE/XyCUimRBfB8Fg4S9O
ZqcdugW7Q4mwfebuY2r2wzTSxFmet03MDqChHqQATyVhC+oHkmL6vrfzNhDxa0S/
B2o85CZ85dXbkSMmVfahKRvFnUFQXAToRC2ACoK0GAMlm+lgCYmhK/NAp015vlfM
ZzZIFnKBvqNF6iL1rouAalh48UijrSDdNlUJKvMbjwMvg/YEFuyEKMXhuEuKHs33
7yMiJIpmDR2iZf9IYj/bppjHbNcqSIO9C1zG4husUEZHDiSUH8xkKRWibma1pod6
j95laWpEJZ/I3vt3BDcdvPgeWBysjrOYBQDMYiBhq65ttgTFGMpQR7yCznyBoDU3
Aenaerx9SD7Cpe5fGUQpQEWNT8Fra5jvjtcOP4FCHBZijC1V3mkFGyJlyEmZ9xwd
4CehrUz6PIkCHAQQAQIABgUCUUZqjAAKCRCrtx3u7qQrA6wmD/9kEmr+VTS2sG+M
VVLYXXC0xgj8cfsMeKxvHqkPOYTBgLJaQPS5S4gnjjMhnLuNLxRK9H6Xrc69+QhR
xtQck0BZXtrTycWdHIJ6nEQzofTcvJxzYHxWMmeXfqJ6z0h7GPcqV2D4Ib/lu6BB
D+rPVm7xIlYt5FW/qfrngzh8ScycY+wxydcvypEJ112826Exvgoy/CEZHPmwrjor
UtcNKe0WXNchdysQ1xHztwl1JfJitr0f08D9eSdTcahtZAw1d00y+asNfsFGIOO9
A2gMC78cduh84bjLWGhq9bM88NuxPZm9v+tz6NCsemLGY6D4DqUOjCPKFEps9/GO
zR1SEc+PYHXW62srtp8ZfHDE7+FeF5557gLKJN/EINcpSXBzD9+ih1RTunlcTunL
gZB7c5f+JXHL0mC+hfq40RPsMgF0hrelfRXhClg3yLQzebH5CdusqkJcyc8hwEpZ
9SJ44vDeP+6mQXH60qneQRZ8ggyhOBbjvUn/x1zvcU6o/J/GZGvdiERBC4JL0A4D
XFKedkHEZKWGPk/4iAfZoZs7iulBJOy8CPhcl3UmL97a48ZtP7E8EDSJryWEbcY8
cEvf8J502qYiixVd88bBBWeoUXBhX64zeBnXpjI6KRqFKEixNZ4GlSBhpFm97L8l
rvVGZvHfLX0O4gC7/xftQPkGoAK284kCHAQQAQgABgUCUUZsDgAKCRBpZm3+sA6W
PgAFD/9+ppAcwvubgb+4PuSDiqOEQcSKPkvOekFzAqItvsYcf0yEDPVBX61RmEcj
o/+fc4Cp/BceIuuwfg1l/d415m/3LLgpHDrq30Wn2H1V+ESdXgnZuHPE4uJq1vYu
zL3kExAM8HrXecPE4cMJetfX8JkAMd1u+ALIehC3PQZP7Oc+iCv5YNQZRL5gqH3I
yxEAh0DKPn0kPYR2NjBnBdr0jcwK5WDPUNVvJwKDJT+i+71c5xww6h9W5ElU05PM
VZS2rUjEa6pctpA4gAUWB3xEA1cU+WclbYqhosmLuda8FsvqNWB+ICU8VbCW/3yj
jIodJ+rnoa1lSL0/GaC2sOSEY6Kx5imN8CHIvYRoVFkZb7+8ndIGVWDg7M0MdhVh
P6FUO/r6wjt02OT8jlesRG9Mq8spVFo4R5rPxZ/U9nqDlLf7FhZTY8rzSqjuArvr
4dmRvRM/tbAtW0vSMkeIJtL3K4+1Mb3N0hK7jVY4ejJ2eXu2Nbq4DUe8Yvc9UjBl
Y1kimygG9c++8pn/hBluGHu0FX2pAZ0eVQKRtUk2C5Q2fKuuupBI0dTmGPoh0U+s
Ui0bDfKS5MB6nC7e0g4dyB3cidAbwMn+gkL3R0XxrrgBJ6DNldmpj+u/IA9WeutP
k3jv0LxPmsD0Bex9tQMsU/gclmNQPNZcka3ML53FrPKMNnm1p4kCHAQQAQgABgUC
UVBMGwAKCRAXZ/EuEN7782rCEAC/ME+Wc4+Olp8gCbUTaLaUSsMzPGNzm7AqW/it
dvfaf0XZq5D/PanmgkGE0mqiwmY9TBWSIW7vl55x5UUKNNkC49yrThYHzn6Ljv7/
0uWcxZuBQ9DJgKLVpagQ8FywGGb1xDlMJgKE6O6wdJgswty8o9gmVKDBL7XNboeS
IOUxGkHajVCMNooO55o+HqOmdCgmtfsaTB8IoshqJV48VP+8RUAxCizV0Tf413W+
Zao6QNn/jUYjWzfU4c6SSF/FkP4+GjnEyN/S2guyt/xuH1imXJmhv0j4Q520UWSn
KfepI8WwVPlrANMSX+/umVOHiiRrG17701UJfcZf1Gp5CkjMXPawiTExUlmH/1Tp
fuQtvLUpJYsLb7yHLRUGLLYkadggoYwtGEsniZz+UG7IqpsafTJf6ZN4L5JrF8iW
okPaXe5hnA55rR6upUj6T5rKuIssP9imQiek/2p9+/oje9vxKsv/IZ9mcGa4VzxB
le9+ZEFdk/7RsE//MqNuj/3BSw5nZMOJ3tZEoaFAnrpnk7OBylMj77raIA8Q7K6r
5hd/ZTkBotEd0M0Jyc32SmKPwUqqoMnGT7bN0nUEloowsegMeH3GH5Yea1D3vSGz
MSIcsaERrB6XSCD37qhhdJ+zYXYsyhIldhMwb1BtTWVhID1zUStlwR0VBcpKs+S0
rFEn7bkCDQRHoHytEAgAi5oZltiXh6kU+uhYoOtnNPmyKIkLHorTNPhj5ij+LF5A
R/IA9N9QFWd3BSP/Vcj4GmWJdlHgKN8uA+63C9Gm5Bcqir+JrwuTLdB5HlNLuMwW
EFJZEGNhake35FGdhhEoReCq6F1gTWSBhc4SmKhZtquKXKpm/xao/q2iqvfoIGDi
ll+GyVbD91cRP574dV+uPgWO9J35lnKyxZue/CAUfOzvbjsrN/GuNxXNLCYu9PvF
5Vugsan8HcpMc8LB/0ODORJUSKmLmVbn8j/7QvLxV1u4PV5ESAqTuprCPIv31NFl
QhjYB2ySFQHiB8YyulSW4ayiWjk7M2sXqQTrfh6WrwADBQf+JlTa/M0euZ+80dHp
Yfca3UYSOL6tuC5NDyaogF8UzaWQ87NNDE05WDWLsNTQUSLLx2vYDN/JcGhnzugg
wGcvPzMJ0FLhbHs1uPoe1R4Msl4LgynfTavk3/zvpv7aNUnQw/0PpcXZLvavarj6
PlhhBMVVGcrfdBiMvCSJuZ86sq+Cctc7ng3jXUhQU4maDO1M6jQxPZhWX+92ep8O
c5XVXXjgSUd8f34uermz/VOb4cqeMFVqJgniQ7KE4fq3s2XObhytGLxwG24Z5S+n
8p/xTmVrOJEpxG89AnwaRUII197c0hTYp1L3sxY70tUKFkSMbl6KitnDzQ6yTiCX
Uf6JPIhJBBgRAgAJBQJHoHytAhsMAAoJELFzJ9QBcd8wmnIAoKDderNSDE2iTvYo
Dr3+wZTovINnAKDs/Uz0hqtfArRR+aWJWp0p/sJNWg==
=0zqq
-----END PGP PUBLIC KEY BLOCK-----
"

############### End Of Variable and Functions Declaration ############

# User Permission Check
if [[ "$EUID" -ne "0" ]]; then
    echo "Error: GlobaLeaks install script must be runned by root"
    exit 1
fi

lsb_release -c | grep precise >/dev/null 2>&-
if [ "$?" -ne "0" ]; then
    echo "Error: Currently install script offers only Ubuntu 12.04 support"
    exit 1
fi

# iptables NAT support check
if [ "${TRAVIS}" == "true" ]; then
    echo "Travis Environment: skipping iptables NAT check support"
else
    iptables -nvL -t nat >/dev/null 2>&1
    if [ "$?" -ne "0" ]; then
        echo "Error: your linux machine does not support iptables NAT, required by GlobaLeaks network sandboxing"
        echo "       If you are running on a Virtual Server you need to enable Iptables NAT support"
        exit 1
    fi
fi

# Preliminary Requirements Check
REQS=(apt-get chmod echo gpg python mkdir tar wget)
REQS_COUNT=${#REQS[@]}
ERR=0
echo "Checking preliminary GlobaLeaks requirements"
for ((i=0;i<REQS_COUNT;i++)); do
    if which ${REQS[i]} >/dev/null; then
        echo " + ${REQS[i]} requirements meet"
    else
        ERR=$[ERR+1]
        echo " - ${REQS[i]} requirement not meet"
    fi
done

if [ $ERR -ne 0 ]; then
    echo "Error: Found ${ERR} unmet requirements"
    exit 1
fi

INSTALLED_PYTHON=`python --version 2>&1 | cut -d" " -f2`
vercomp ${INSTALLED_PYTHON} ${NEEDED_VERSION_PYTHON}
if [ "$?" -eq "2" ]; then
    echo "Error: Globaleaks needs at least python version ${NEEDED_VERSION_PYTHON} (found ${INSTALLED_PYTHON})"
    exit 1
fi

echo "Installing python-setuptools, python-software-properties, gcc, python-dev"
DO "apt-get update -y" "0"
<<<<<<< HEAD
DO "apt-get install python-software-properties -y" "0"
=======
DO "apt-get install python-software-properties" "0"
echo "Adding Ubuntu Universe repository"
>>>>>>> 5004ead1
add-apt-repository -y 'deb http://de.archive.ubuntu.com/ubuntu/ precise universe'
DO "apt-get update -y" "0"
DO "apt-get install python-pip python-setuptools python-dev gcc -y" "0"
DO "mkdir -p ${BUILD_DIR}" "0"
DO "chmod 700 ${BUILD_DIR}" "0"
DO "cd ${BUILD_DIR}/" "0"

echo "${GLOBALEAKS_PUB_KEY}" > ${GLOBALEAKS_KEY_FILE}
DO "gpg --no-default-keyring --keyring ${TMP_KEYRING} --import ${GLOBALEAKS_KEY_FILE}" "0"

INSTALL_PIP=1
if which pip >/dev/null 2>&1; then
    INSTALLED_PIP=`pip --version | cut -d" " -f2`
    vercomp ${INSTALLED_PIP} ${NEEDED_VERSION_PIP}
    if [ "$?" -ne "2" ]; then
        INSTALL_PIP=0
    fi
fi

if [ "${INSTALL_PIP}" -eq "1" ] ; then
  DO "wget -O ${BUILD_DIR}/${PIP_PKG} ${PIP_URL}" "0"
  DO "wget -O ${BUILD_DIR}/${PIP_PKG}.asc ${PIP_SIG_URL}" "0"

  echo "Verifying PGP signature"
  echo "${PIP_PUB_KEY}" > ${PIP_KEY_FILE}
  DO "gpg --no-default-keyring --keyring $TMP_KEYRING --import $PIP_KEY_FILE" "0"
  DO "gpg --no-default-keyring --keyring $TMP_KEYRING --verify $PKG_VERIFY" "0"

  DO "tar xzf ${BUILD_DIR}/${PIP_PKG}" "0"
  DO "cd pip-*" "0"

  echo "Installing the latest pip"
  if [ "${ASSUME_YES}" -eq "0" ]; then
    echo "WARNING this will overwrite the pip that you currently have installed and all python dependencies will be installed via pip."
    ANSWER=''
    until [[ $ANSWER = [yn] ]]; do
      read -r -p "Do you wish to continue? [y/n]" ANSWER
      echo
    done
    if [[ $ANSWER != 'y' ]]; then
      echo "Cannot proceed"
      exit
    fi
  fi
  DO "python setup.py install" "0"
fi


if [ -f ${DIR}/../../GLBackend_tmp/requirements.txt ]; then
  PIP_DEPS=`cat ${DIR}/../../GLBackend_tmp/requirements.txt`
else
  DO "wget -O ${BUILD_DIR}/requirements.txt https://raw.github.com/globaleaks/GLBackend/master/requirements.txt" "0"
  PIP_DEPS=`cat ${BUILD_DIR}/requirements.txt`
fi

for PIP_DEP in ${PIP_DEPS}; do
  DO "pip install ${PIP_DEP}" "0"
done

if [ -d /data/globaleaks/deb ]; then
  echo "Installing Deb package from local dir /data/globaleaks/deb"
  cd /data/globaleaks/deb/ && dpkg-scanpackages . /dev/null | gzip -c -9 > /data/globaleaks/deb/Packages.gz
  echo 'deb file:///data/globaleaks/deb/ /' >> /etc/apt/sources.list
  DO "apt-get update -y" "0"
  DO "apt-get install globaleaks -y --force-yes -o Dpkg::Options::=--force-confdef -o Dpkg::Options::=--force-confnew" "0"
else
  echo "Fetching Deb package from remote repository http://deb.globaleaks.org/"
  add-apt-repository -y 'deb http://deb.globaleaks.org/ unstable/'
  DO "gpg --keyserver hkp://p80.pool.sks-keyservers.net:80 --recv-keys 0x24045008" "0"
  # TODO: This should be fixed, because executing this command
  # over DO() command escape the pipe character
  gpg --export B353922AE4457748559E777832E6792624045008 | apt-key add -
  DO "apt-get update -y" "0"
  DO "apt-get install globaleaks -y" "0"
fi

update-rc.d globaleaks defaults # Set globaleaks to automatically start on-boot<|MERGE_RESOLUTION|>--- conflicted
+++ resolved
@@ -499,12 +499,8 @@
 
 echo "Installing python-setuptools, python-software-properties, gcc, python-dev"
 DO "apt-get update -y" "0"
-<<<<<<< HEAD
 DO "apt-get install python-software-properties -y" "0"
-=======
-DO "apt-get install python-software-properties" "0"
 echo "Adding Ubuntu Universe repository"
->>>>>>> 5004ead1
 add-apt-repository -y 'deb http://de.archive.ubuntu.com/ubuntu/ precise universe'
 DO "apt-get update -y" "0"
 DO "apt-get install python-pip python-setuptools python-dev gcc -y" "0"
