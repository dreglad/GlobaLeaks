#!/bin/bash

# user permission check
if [ ! $(id -u) = 0 ]; then
  echo "Error: GlobaLeaks install script must be run by root"
  exit 1
fi

ASSUMEYES=0
EXPERIMENTAL=0
for arg in "$@"; do
  shift
  case "$arg" in
    --assume-yes ) ASSUMEYES=1; shift ;;
    --install-experimental-version-and-accept-the-consequences ) EXPERIMENTAL=1; shift ;;
    -- ) shift; break ;;
    * ) break ;;
  esac
done

if [ $EXPERIMENTAL -eq 1 ]; then
  echo "!!!!!!!!!!!! WARNING !!!!!!!!!!!!"
  echo "You requested to install the experimental version."
  echo "This version is currently under peer review and MUST NOT be used in production."
fi

LOGFILE="./install.log"

DISTRO="unknown"
DISTRO_CODENAME="unknown"
if which lsb_release >/dev/null; then
  DISTRO="$( lsb_release -is )"
  DISTRO_CODENAME="$( lsb_release -cs )"
fi

echo "Detected OS: $DISTRO - $DISTRO_CODENAME"

if echo "$DISTRO_CODENAME" | grep -vqE "^xenial$" ; then
  echo "WARNING: The up-to-date required platform is Ubuntu Xenial (16.04)"

  if [ $ASSUMEYES -eq 0 ]; then
    while true; do
      read -p "Do you wish to continue anyway? [y|n]?" yn
      case $yn in
        [Yy]*) break;;
        [Nn]*) echo "Installation aborted."; exit;;
        *) echo $yn; echo "Please answer y/n."; continue;;
      esac
    done
  fi
fi

# The supported platforms are experimentally more than only Ubuntu as
# publicly communicated to users.
#
# Depending on the intention of the user to proceed anyhow installing on
# a not supported distro we using the experimental package if it exists
# or xenial as fallback.
if echo "$DISTRO_CODENAME" | grep -vqE "^(precise|trusty|xenial|wheezy|jessie)$"; then
  # In case of unsupported platforms we fallback on Trusty
  echo "No packages available for the current distribution; the install script will use the xenial repository."
  echo "In case of a failure refer to the wiki for manual setup possibilities."
  echo "GlobaLeaks Wiki: https://github.com/globaleaks/GlobaLeaks/wiki"
  DISTRO="Ubuntu"
  DISTRO_CODENAME="xenial"
fi

DO () {
  if [ -z "$2" ]; then
    RET=0
  else
    RET=$2
  fi
  if [ -z "$3" ]; then
    CMD=$1
  else
    CMD=$3
  fi
  echo -n "Running: \"$CMD\"... "
  $CMD &>${LOGFILE}
  if [ "$?" -eq "$RET" ]; then
    echo "SUCCESS"
  else
    echo "FAIL"
    echo "COMBINED STDOUT/STDERR OUTPUT OF FAILED COMMAND:"
    cat ${LOGFILE}
    exit 1
  fi
}

# Preliminary Requirements Check
ERR=0
echo "Checking preliminary GlobaLeaks requirements"
for REQ in apt-key apt-get gpg
do
  if which $REQ >/dev/null; then
    echo " + $REQ requirement meet"
  else
    ERR=$(($ERR+1))
    echo " - $REQ requirement not meet"
  fi
done

if [ $ERR -ne 0 ]; then
  echo "Error: Found ${ERR} unmet requirements"
  exit 1
fi

echo "Adding GlobaLeaks PGP key to trusted APT keys"
TMPFILE=/tmp/globaleaks_key.$RANDOM
DO "wget https://deb.globaleaks.org/globaleaks.asc -O $TMPFILE"
DO "apt-key add $TMPFILE"
DO "rm -f $TMPFILE"

echo "Adding Tor PGP key to trusted APT"
gpg --keyserver keys.gnupg.net --recv A3C4F0F979CAA22CDBA8F512EE8CBC9E886DDD89
gpg --export A3C4F0F979CAA22CDBA8F512EE8CBC9E886DDD89 | apt-key add -


DO "apt-get update -y"

if echo "$DISTRO_CODENAME" | grep -vqE "^(precise|wheezy)$"; then
  echo "Installing python-software-properties"
  DO "apt-get install python-software-properties -y"
else
  echo "Installing software-properties-common"
  DO "apt-get install software-properties-common -y"
<<<<<<< HEAD
fi

echo "Adding Ubuntu Universe repository"
add-apt-repository "deb http://archive.ubuntu.com/ubuntu $(lsb_release -sc) universe"

echo "Adding Tor repository"
add-apt-repository "deb http://deb.torproject.org/torproject.org $(lsb_release -sc) main"
=======
fi

if ! grep -q "^deb .*universe" /etc/apt/sources.list /etc/apt/sources.list.d/*; then
  echo "Adding Ubuntu Universe repository"
  add-apt-repository "deb http://archive.ubuntu.com/ubuntu $(lsb_release -sc) universe"
fi

if ! grep -q "^deb .*torproject" /etc/apt/sources.list /etc/apt/sources.list.d/*; then
  echo "Adding Tor repository"
  add-apt-repository "deb http://deb.torproject.org/torproject.org $(lsb_release -sc) main"
fi
>>>>>>> e432d4d2

if [ -d /data/globaleaks/deb ]; then
  DO "apt-get update -y"
  DO "apt-get install dpkg-dev -y"
  echo "Installing from locally provided debian package"
  cd /data/globaleaks/deb/ && dpkg-scanpackages . /dev/null | gzip -c -9 > /data/globaleaks/deb/Packages.gz
  echo "deb file:///data/globaleaks/deb/ /" >> /etc/apt/sources.list
  # must update the cache after the package has been added
  DO "apt-get update -y"
  DO "apt-get install globaleaks -y --force-yes -o Dpkg::Options::=--force-confdef -o Dpkg::Options::=--force-confnew"
else
  if [ ! -f /etc/apt/sources.list.d/globaleaks.list ]; then
    # we avoid using apt-add-repository as we prefer using /etc/apt/sources.list.d/globaleaks.list
    if [ $EXPERIMENTAL -eq 0 ]; then
      echo "deb http://deb.globaleaks.org $DISTRO_CODENAME/" > /etc/apt/sources.list.d/globaleaks.list
    else
      echo "deb http://deb.globaleaks.org unstable/" > /etc/apt/sources.list.d/globaleaks.list
    fi
  fi
  DO "apt-get update -y"
  DO "apt-get install globaleaks -y"
fi

echo "Install script completed."
echo "GlobaLeaks should be reachable at http://127.0.0.1:8082"<|MERGE_RESOLUTION|>--- conflicted
+++ resolved
@@ -125,15 +125,6 @@
 else
   echo "Installing software-properties-common"
   DO "apt-get install software-properties-common -y"
-<<<<<<< HEAD
-fi
-
-echo "Adding Ubuntu Universe repository"
-add-apt-repository "deb http://archive.ubuntu.com/ubuntu $(lsb_release -sc) universe"
-
-echo "Adding Tor repository"
-add-apt-repository "deb http://deb.torproject.org/torproject.org $(lsb_release -sc) main"
-=======
 fi
 
 if ! grep -q "^deb .*universe" /etc/apt/sources.list /etc/apt/sources.list.d/*; then
@@ -145,7 +136,6 @@
   echo "Adding Tor repository"
   add-apt-repository "deb http://deb.torproject.org/torproject.org $(lsb_release -sc) main"
 fi
->>>>>>> e432d4d2
 
 if [ -d /data/globaleaks/deb ]; then
   DO "apt-get update -y"
